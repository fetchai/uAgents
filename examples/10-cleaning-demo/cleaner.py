from datetime import datetime
from pytz import utc

from tortoise import Tortoise

from protocols.cleaning import cleaning_proto
from protocols.cleaning.models import Availability, Provider, Service, ServiceType

from nexus import Agent
from nexus.setup import fund_agent_if_low


cleaner = Agent(
    name="cleaner",
    port=8001,
    seed="cleaner secret seed phrase",
<<<<<<< HEAD
    endpoint="https://0992-187-213-43-21.ngrok.io/submit",
=======
    endpoint="http://127.0.0.1:8001/submit",
>>>>>>> 479ddd6d
)

fund_agent_if_low(cleaner.wallet.address())

print("Agent address:", cleaner.address)

# build the cleaning service agent from the cleaning protocol
cleaner.include(cleaning_proto)


@cleaner.on_event("startup")
async def startup():
    await Tortoise.init(
        db_url="sqlite://db.sqlite3", modules={"models": ["protocols.cleaning.models"]}
    )
    await Tortoise.generate_schemas()

    provider = await Provider.create(name=cleaner.name, location="London Kings Cross")

    floor = await Service.create(type=ServiceType.FLOOR)
    window = await Service.create(type=ServiceType.WINDOW)
    laundry = await Service.create(type=ServiceType.LAUNDRY)

    await provider.services.add(floor)
    await provider.services.add(window)
    await provider.services.add(laundry)

    await Availability.create(
        provider=provider,
        time_start=utc.localize(datetime.fromisoformat("2023-01-05 12:00:00")),
        time_end=utc.localize(datetime.fromisoformat("2023-01-08 00:00:00")),
        max_distance=5,
        min_hourly_price=5,
    )


@cleaner.on_event("shutdown")
async def shutdown():
    await Tortoise.close_connections()


if __name__ == "__main__":
    cleaner.run()<|MERGE_RESOLUTION|>--- conflicted
+++ resolved
@@ -14,11 +14,7 @@
     name="cleaner",
     port=8001,
     seed="cleaner secret seed phrase",
-<<<<<<< HEAD
-    endpoint="https://0992-187-213-43-21.ngrok.io/submit",
-=======
     endpoint="http://127.0.0.1:8001/submit",
->>>>>>> 479ddd6d
 )
 
 fund_agent_if_low(cleaner.wallet.address())
