--- conflicted
+++ resolved
@@ -44,15 +44,9 @@
 
     await Availability.create(
         provider=provider,
-<<<<<<< HEAD
-        time_start=utc.localize(datetime.fromisoformat("2023-01-05 12:00:00")),
-        time_end=utc.localize(datetime.fromisoformat("2023-01-19 00:00:00")),
-        max_distance=5,
-=======
         time_start=utc.localize(datetime.fromisoformat("2022-01-31 00:00:00")),
         time_end=utc.localize(datetime.fromisoformat("2023-02-01 00:00:00")),
         max_distance=10,
->>>>>>> 0f31777f
         min_hourly_price=5,
     )
 
