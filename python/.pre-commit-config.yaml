--- conflicted
+++ resolved
@@ -1,10 +1,6 @@
 repos:
   - repo: https://github.com/astral-sh/ruff-pre-commit
-<<<<<<< HEAD
-    rev: v0.5.7
-=======
     rev: v0.6.0
->>>>>>> cef12016
     files: ^python/
     hooks:
       - id: ruff
