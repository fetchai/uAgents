--- conflicted
+++ resolved
@@ -7,20 +7,16 @@
 import pydantic
 import uvicorn
 from requests.structures import CaseInsensitiveDict
+
 from uagents.communication import enclose_response_raw
 from uagents.config import RESPONSE_TIME_HINT_SECONDS
-from uagents.context import ERROR_MESSAGE_DIGEST
+from uagents.context import ERROR_MESSAGE_DIGEST, Context
 from uagents.crypto import is_user_address
 from uagents.dispatch import dispatcher
 from uagents.envelope import Envelope
-<<<<<<< HEAD
 from uagents.models import ErrorMessage, Model
-from uagents.query import enclose_response_raw
-from uagents.rest import RestHandlerDetails, RestHandlerMap, RestMethod, RestHandler
-=======
-from uagents.models import ErrorMessage
+from uagents.rest import RestHandler, RestHandlerDetails, RestHandlerMap, RestMethod
 from uagents.utils import get_logger
->>>>>>> e7c522b5
 
 HOST = "0.0.0.0"
 
@@ -217,11 +213,8 @@
         await send(
             {"type": "http.response.body", "body": validated_response.json().encode()}
         )
-        return
-
-    async def __call__(
-        self, scope, receive, send
-    ):  #  pylint: disable=too-many-branches
+
+    async def __call__(self, scope, receive, send):  #  pylint: disable=too-many-branches
         """
         Handle an incoming ASGI message, dispatching the envelope to the appropriate handler,
         and waiting for any queries to be resolved.
