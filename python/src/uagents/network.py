--- conflicted
+++ resolved
@@ -725,12 +725,8 @@
         domain: str,
         duration: int,
         network: AgentNetwork,
-<<<<<<< HEAD
         approval_token: str,
-    ):
-=======
     ) -> Transaction | None:
->>>>>>> 4d3e230c
         """
         Get the registration transaction for registering a name within a domain.
 
@@ -865,20 +861,12 @@
                 }.values()
             )
 
-<<<<<<< HEAD
-        transaction = self.get_registration_tx(
-            name,
-            wallet.address(),
-            records,
-            domain,
-            duration,
-=======
         transaction: Transaction | None = self.get_registration_tx(
             name=name,
             wallet_address=wallet.address(),
             agent_records=records,
             domain=domain,
->>>>>>> 4d3e230c
+            duration=duration,
             network=network,
             approval_token=approval_token,
         )
