--- conflicted
+++ resolved
@@ -26,9 +26,8 @@
         timeout (int): The timeout for the query in seconds. Defaults to 30.
 
     Returns:
-        Optional[Envelope]: The response envelope if successful, otherwise None.
+        Union[MsgStatus, Envelope]: The response envelope if successful, otherwise MsgStatus.
     """
-<<<<<<< HEAD
     return await send_sync_message(
         destination=destination,
         message=message,
@@ -36,113 +35,4 @@
         sender=generate_user_address(),
         resolver=resolver,
         timeout=timeout,
-    )
-=======
-    if resolver is None:
-        resolver = GlobalResolver()
-
-    # convert the message into object form
-    json_message = message.model_dump_json()
-    schema_digest = Model.build_schema_digest(message)
-
-    # resolve the endpoint
-    destination_address, endpoints = await resolver.resolve(destination)
-    if not endpoints or not destination_address:
-        LOGGER.exception(
-            f"Unable to resolve destination endpoint for address {destination}"
-        )
-        return
-
-    # calculate when envelope expires
-    expires = int(time()) + timeout
-
-    # handle external dispatch of messages
-    env = Envelope(
-        version=1,
-        sender=generate_user_address(),
-        target=destination_address,
-        session=uuid.uuid4(),
-        schema_digest=schema_digest,
-        expires=expires,
-    )
-    env.encode_payload(json_message)
-
-    for endpoint in endpoints:
-        try:
-            async with (
-                aiohttp.ClientSession() as session,
-                session.post(
-                    endpoints[0],
-                    headers={
-                        "content-type": "application/json",
-                        "x-uagents-connection": "sync",
-                    },
-                    data=env.model_dump_json(),
-                    timeout=timeout,
-                ) as response,
-            ):
-                success = response.status == 200
-
-                if success:
-                    return Envelope.model_validate(await response.json())
-        except aiohttp.ClientConnectorError as ex:
-            LOGGER.warning(f"Failed to connect to {endpoint}: {ex}")
-        except Exception as ex:
-            LOGGER.warning(
-                f"Failed to send sync message to {destination} @ {endpoint}: {ex}"
-            )
-
-    LOGGER.exception(f"Failed to send sync message to {destination}")
-
-
-def enclose_response(
-    message: Model, sender: str, session: UUID4, target: str = ""
-) -> str:
-    """
-    Enclose a response message within an envelope.
-
-    Args:
-        message (Model): The response message to enclose.
-        sender (str): The sender's address.
-        session (str): The session identifier.
-        target (str): The target address.
-
-    Returns:
-        str: The JSON representation of the response envelope.
-    """
-    schema_digest = Model.build_schema_digest(message)
-    return enclose_response_raw(
-        message.model_dump_json(), schema_digest, sender, session, target
-    )
-
-
-def enclose_response_raw(
-    json_message: JsonStr,
-    schema_digest: str,
-    sender: str,
-    session: UUID4,
-    target: str = "",
-) -> str:
-    """
-    Enclose a raw response message within an envelope.
-
-    Args:
-        json_message (JsonStr): The JSON-formatted response message to enclose.
-        schema_digest (str): The schema digest of the message.
-        sender (str): The sender's address.
-        session (UUID4): The session identifier.
-        target (str): The target address.
-
-    Returns:
-        str: The JSON representation of the response envelope.
-    """
-    response_env = Envelope(
-        version=1,
-        sender=sender,
-        target=target,
-        session=session,
-        schema_digest=schema_digest,
-    )
-    response_env.encode_payload(json_message)
-    return response_env.model_dump_json()
->>>>>>> 55fd0f1b
+    )