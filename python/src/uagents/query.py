"""Query Envelopes."""

<<<<<<< HEAD
from typing import Optional, Union

from uagents_core.crypto import generate_user_address
from uagents_core.envelope import Envelope
from uagents_core.models import Model

=======
>>>>>>> 7630bf9d
from uagents.communication import MsgStatus, send_sync_message
from uagents.resolver import Resolver


async def query(
    destination: str,
    message: Model,
    resolver: Resolver | None = None,
    timeout: int = 30,
) -> MsgStatus | Envelope:
    """
    Query a remote agent with a message and retrieve the response envelope.

    Args:
        destination (str): The destination address of the remote agent.
        message (Model): The message to send.
        resolver (Resolver | None): The resolver to use for endpoint resolution.
        Defaults to GlobalResolver.
        timeout (int): The timeout for the query in seconds. Defaults to 30.

    Returns:
        MsgStatus | Envelope: The response envelope if successful, otherwise MsgStatus.
    """
    response = await send_sync_message(
        destination=destination,
        message=message,
        response_type=None,
        sender=generate_user_address(),
        resolver=resolver,
        timeout=timeout,
    )
    if isinstance(response, (MsgStatus, Envelope)):
        return response
    raise ValueError("Invalid response received.")<|MERGE_RESOLUTION|>--- conflicted
+++ resolved
@@ -1,14 +1,9 @@
 """Query Envelopes."""
-
-<<<<<<< HEAD
-from typing import Optional, Union
 
 from uagents_core.crypto import generate_user_address
 from uagents_core.envelope import Envelope
 from uagents_core.models import Model
 
-=======
->>>>>>> 7630bf9d
 from uagents.communication import MsgStatus, send_sync_message
 from uagents.resolver import Resolver
 
