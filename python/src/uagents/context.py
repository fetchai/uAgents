"""Agent Context and Message Handling"""

from __future__ import annotations

import asyncio
import logging
import uuid
from dataclasses import dataclass
from time import time
from typing import (
    Dict,
    List,
    Set,
    Optional,
    Callable,
    Any,
    Awaitable,
    Type,
    TYPE_CHECKING,
)

import aiohttp
import requests
from cosmpy.aerial.client import LedgerClient
from cosmpy.aerial.wallet import LocalWallet

from uagents.config import (
    ALMANAC_API_URL,
    DEFAULT_ENVELOPE_TIMEOUT_SECONDS,
    DEFAULT_SEARCH_LIMIT,
)
from uagents.crypto import Identity
from uagents.dispatch import JsonStr, dispatcher
from uagents.envelope import Envelope
from uagents.models import ErrorMessage, Model
from uagents.resolver import Resolver
from uagents.storage import KeyValueStore

if TYPE_CHECKING:
    from uagents.protocol import Protocol

IntervalCallback = Callable[["Context"], Awaitable[None]]
MessageCallback = Callable[["Context", str, Any], Awaitable[None]]
EventCallback = Callable[["Context"], Awaitable[None]]
WalletMessageCallback = Callable[["Context", Any], Awaitable[None]]


@dataclass
class MsgDigest:
    """
    Represents a message digest containing a message and its schema digest.

    Attributes:
        message (Any): The message content.
        schema_digest (str): The schema digest of the message.
    """

    message: Any
    schema_digest: str


ERROR_MESSAGE_DIGEST = Model.build_schema_digest(ErrorMessage)


class Context:
    """
    Represents the context in which messages are handled and processed.

    Attributes:
        storage (KeyValueStore): The key-value store for storage operations.
        wallet (LocalWallet): The agent's wallet for transacting on the ledger.
        ledger (LedgerClient): The client for interacting with the blockchain ledger.
        _name (Optional[str]): The name of the agent.
        _address (str): The address of the agent.
        _resolver (Resolver): The resolver for address-to-endpoint resolution.
        _identity (Identity): The agent's identity.
        _queries (Dict[str, asyncio.Future]): Dictionary mapping query senders to their
        response Futures.
        _session (Optional[uuid.UUID]): The session UUID.
        _replies (Optional[Dict[str, Set[Type[Model]]]]): Dictionary of allowed reply digests
        for each type of incoming message.
        _interval_messages (Optional[Set[str]]): Set of message digests that may be sent by
        interval tasks.
        _message_received (Optional[MsgDigest]): The message digest received.
        _protocols (Optional[Dict[str, Protocol]]): Dictionary mapping all supported protocol
        digests to their corresponding protocols.
        _logger (Optional[logging.Logger]): The optional logger instance.

    Properties:
        name (str): The name of the agent.
        address (str): The address of the agent.
        logger (logging.Logger): The logger instance.
        protocols (Optional[Dict[str, Protocol]]): Dictionary mapping all supported protocol
        digests to their corresponding protocols.
        session (uuid.UUID): The session UUID.

    Methods:
        get_message_protocol(message_schema_digest): Get the protocol associated
        with a message schema digest.
        send(destination, message, timeout): Send a message to a destination.
        send_raw(destination, json_message, schema_digest, message_type, timeout): Send a message
        with the provided schema digest to a destination.
        experimental_broadcast(destination_protocol, message, limit, timeout): Broadcast a message
        to agents with a specific protocol.

    """

    def __init__(
        self,
        address: str,
        name: Optional[str],
        storage: KeyValueStore,
        resolve: Resolver,
        identity: Identity,
        wallet: LocalWallet,
        ledger: LedgerClient,
        queries: Dict[str, asyncio.Future],
        session: Optional[uuid.UUID] = None,
        replies: Optional[Dict[str, Set[Type[Model]]]] = None,
        interval_messages: Optional[Set[str]] = None,
        message_received: Optional[MsgDigest] = None,
        wallet_messaging_client: Optional[Any] = None,
        protocols: Optional[Dict[str, Protocol]] = None,
        logger: Optional[logging.Logger] = None,
    ):
        """
        Initialize the Context instance.

        Args:
            address (str): The address of the context.
            name (Optional[str]): The optional name associated with the context.
            storage (KeyValueStore): The key-value store for storage operations.
            resolve (Resolver): The resolver for name-to-address resolution.
            identity (Identity): The identity associated with the context.
            wallet (LocalWallet): The local wallet instance for managing identities.
            ledger (LedgerClient): The ledger client for interacting with distributed ledgers.
            queries (Dict[str, asyncio.Future]): Dictionary mapping query senders to their response
            Futures.
            session (Optional[uuid.UUID]): The optional session UUID.
            replies (Optional[Dict[str, Set[Type[Model]]]]): Optional dictionary of reply models.
            interval_messages (Optional[Set[str]]): The optional set of interval messages.
            message_received (Optional[MsgDigest]): The optional message digest received.
            protocols (Optional[Dict[str, Protocol]]): The optional dictionary of protocols.
            logger (Optional[logging.Logger]): The optional logger instance.
        """
        self.storage = storage
        self.wallet = wallet
        self.ledger = ledger
        self._name = name
        self._address = str(address)
        self._resolver = resolve
        self._identity = identity
        self._queries = queries
        self._session = session or uuid.uuid4()
        self._replies = replies
        self._interval_messages = interval_messages
        self._message_received = message_received
        self._wallet_messaging_client = wallet_messaging_client
        self._protocols = protocols or {}
        self._logger = logger

    @property
    def name(self) -> str:
        """
        Get the name associated with the context or a truncated address if name is None.

        Returns:
            str: The name or truncated address.
        """
        if self._name is not None:
            return self._name
        return self._address[:10]

    @property
    def address(self) -> str:
        """
        Get the address of the context.

        Returns:
            str: The address of the context.
        """
        return self._address

    @property
    def logger(self) -> logging.Logger:
        """
        Get the logger instance associated with the context.

        Returns:
            logging.Logger: The logger instance.
        """
        return self._logger

    @property
    def protocols(self) -> Optional[Dict[str, Protocol]]:
        """
        Get the dictionary of protocols associated with the context.

        Returns:
            Optional[Dict[str, Protocol]]: The dictionary of protocols.
        """
        return self._protocols

    @property
    def session(self) -> uuid.UUID:
        """
        Get the session UUID associated with the context.

        Returns:
            uuid.UUID: The session UUID.
        """
        return self._session

    def get_message_protocol(self, message_schema_digest) -> Optional[str]:
        """
        Get the protocol associated with a given message schema digest.

        Args:
            message_schema_digest (str): The schema digest of the message.

        Returns:
            Optional[str]: The protocol digest associated with the message schema digest,
            or None if not found.
        """
        for protocol_digest, protocol in self._protocols.items():
            for reply_models in protocol.replies.values():
                if message_schema_digest in reply_models:
                    return protocol_digest
        return None

    def get_agents_by_protocol(
        self, protocol_digest: str, limit: Optional[int] = None
    ) -> List[str]:
        """Retrieve a list of agent addresses using a specific protocol digest.

        This method queries the Almanac API to retrieve a list of agent addresses
        that are associated with a given protocol digest. The list can be optionally
        limited to a specified number of addresses.

        Args:
            protocol_digest (str): The protocol digest to search for, starting with "proto:".
            limit (int, optional): The maximum number of agent addresses to return.

        Returns:
            List[str]: A list of agent addresses using the specified protocol digest.
        """
        if not isinstance(protocol_digest, str) or not protocol_digest.startswith(
            "proto:"
        ):
            self.logger.error(f"Invalid protocol digest: {protocol_digest}")
            raise ValueError("Invalid protocol digest")
        response = requests.post(
            url=ALMANAC_API_URL + "search",
            json={"text": protocol_digest[6:]},
            timeout=DEFAULT_ENVELOPE_TIMEOUT_SECONDS,
        )
        if response.status_code == 200:
            data = response.json()
            agents = [agent["address"] for agent in data if agent["status"] == "local"]
            return agents[:limit]
        return []

    async def send(
        self,
        destination: str,
        message: Model,
        timeout: Optional[int] = DEFAULT_ENVELOPE_TIMEOUT_SECONDS,
    ):
        """
        Send a message to the specified destination.

        Args:
            destination (str): The destination address to send the message to.
            message (Model): The message to be sent.
            timeout (Optional[int]): The optional timeout for sending the message, in seconds.
        """
        schema_digest = Model.build_schema_digest(message)
        await self.send_raw(
            destination,
            message.json(),
            schema_digest,
            message_type=type(message),
            timeout=timeout,
        )

    async def experimental_broadcast(
        self,
        destination_protocol: str,
        message: Model,
        limit: Optional[int] = DEFAULT_SEARCH_LIMIT,
        timeout: Optional[int] = DEFAULT_ENVELOPE_TIMEOUT_SECONDS,
    ):
        """Broadcast a message to agents with a specific protocol.

        This asynchronous method broadcasts a given message to agents associated
        with a specific protocol. The message is sent to multiple agents concurrently.
        The schema digest of the message is used for verification.

        Args:
            destination_protocol (str): The protocol to filter agents by.
            message (Model): The message to broadcast.
            limit (int, optional): The maximum number of agents to send the message to.
            timeout (int, optional): The timeout for sending each message.

        Returns:
            None
        """
        agents = self.get_agents_by_protocol(destination_protocol, limit=limit)
        if not agents:
            self.logger.error(f"No active agents found for: {destination_protocol}")
            return
        schema_digest = Model.build_schema_digest(message)
        futures = await asyncio.gather(
            *[
                self.send_raw(
                    address,
                    message.json(),
                    schema_digest,
                    message_type=type(message),
                    timeout=timeout,
                )
                for address in agents
            ]
        )
        self.logger.debug(f"Sent {len(futures)} messages")

    async def send_raw(
        self,
        destination: str,
        json_message: JsonStr,
        schema_digest: str,
        message_type: Optional[Type[Model]] = None,
        timeout: Optional[int] = DEFAULT_ENVELOPE_TIMEOUT_SECONDS,
    ):
        """
        Send a raw message to the specified destination.

        Args:
            destination (str): The destination address to send the message to.
            json_message (JsonStr): The JSON-encoded message to be sent.
            schema_digest (str): The schema digest of the message.
            message_type (Optional[Type[Model]]): The optional type of the message being sent.
            timeout (Optional[int]): The optional timeout for sending the message, in seconds.
        """
        # Check if this message is a reply
        if (
            self._message_received is not None
            and self._replies
            and schema_digest != ERROR_MESSAGE_DIGEST
        ):
            received = self._message_received
            if received.schema_digest in self._replies:
                # Ensure the reply is valid
                if schema_digest not in self._replies[received.schema_digest]:
                    self._logger.exception(
                        f"Outgoing message {message_type or ''} "
                        f"is not a valid reply to {received.message}"
                    )
                    return

        # Check if this message is a valid interval message
        if self._message_received is None and self._interval_messages:
            if schema_digest not in self._interval_messages:
                self._logger.exception(
                    f"Outgoing message {message_type} is not a valid interval message"
                )
                return

        # Handle local dispatch of messages
        if dispatcher.contains(destination):
            await dispatcher.dispatch(
                self.address, destination, schema_digest, json_message, self._session
            )
            return

        # Handle queries waiting for a response
        if destination in self._queries:
            self._queries[destination].set_result((json_message, schema_digest))
            del self._queries[destination]
            return

        # Resolve the endpoint
        destination_address, endpoint = await self._resolver.resolve(destination)
        if endpoint is None:
            self._logger.exception(
                f"Unable to resolve destination endpoint for address {destination}"
            )
            return

        # Calculate when the envelope expires
        expires = int(time()) + timeout

        # Handle external dispatch of messages
        env = Envelope(
            version=1,
            sender=self.address,
            target=destination_address,
            session=self._session,
            schema_digest=schema_digest,
            protocol_digest=self.get_message_protocol(schema_digest),
            expires=expires,
        )
        env.encode_payload(json_message)
        env.sign(self._identity)

<<<<<<< HEAD
        async with aiohttp.ClientSession() as session:
            async with session.post(
                endpoint, headers={"content-type": "application/json"}, data=env.json()
            ) as resp:
                success = resp.status == 200

        if not success:
            self._logger.exception(
                f"Unable to send envelope to {destination_address} @ {endpoint}"
            )

    async def send_wallet_message(
        self,
        destination: str,
        text: str,
        msg_type: int = 1,
    ):
        await self._wallet_messaging_client.send(destination, text, msg_type)
=======
        try:
            async with aiohttp.ClientSession() as session:
                async with session.post(
                    endpoint,
                    headers={"content-type": "application/json"},
                    data=env.json(),
                ) as resp:
                    success = resp.status == 200
                if not success:
                    self._logger.exception(
                        f"Unable to send envelope to {destination_address} @ {endpoint}"
                    )
        except aiohttp.ClientConnectorError as ex:
            self._logger.exception(f"Failed to connect to {endpoint}: {ex}")
        except Exception as ex:
            self._logger.exception(f"Failed to send message to {destination}: {ex}")
>>>>>>> 59dd3786
<|MERGE_RESOLUTION|>--- conflicted
+++ resolved
@@ -403,26 +403,6 @@
         env.encode_payload(json_message)
         env.sign(self._identity)
 
-<<<<<<< HEAD
-        async with aiohttp.ClientSession() as session:
-            async with session.post(
-                endpoint, headers={"content-type": "application/json"}, data=env.json()
-            ) as resp:
-                success = resp.status == 200
-
-        if not success:
-            self._logger.exception(
-                f"Unable to send envelope to {destination_address} @ {endpoint}"
-            )
-
-    async def send_wallet_message(
-        self,
-        destination: str,
-        text: str,
-        msg_type: int = 1,
-    ):
-        await self._wallet_messaging_client.send(destination, text, msg_type)
-=======
         try:
             async with aiohttp.ClientSession() as session:
                 async with session.post(
@@ -439,4 +419,11 @@
             self._logger.exception(f"Failed to connect to {endpoint}: {ex}")
         except Exception as ex:
             self._logger.exception(f"Failed to send message to {destination}: {ex}")
->>>>>>> 59dd3786
+
+    async def send_wallet_message(
+        self,
+        destination: str,
+        text: str,
+        msg_type: int = 1,
+    ):
+        await self._wallet_messaging_client.send(destination, text, msg_type)