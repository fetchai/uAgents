"""Agent Context and Message Handling"""

from __future__ import annotations

import asyncio
import logging
import uuid
from dataclasses import dataclass
from enum import Enum
from time import time
from typing import (
    TYPE_CHECKING,
    Any,
    Awaitable,
    Callable,
    Dict,
    List,
    Optional,
    Set,
    Type,
<<<<<<< HEAD
=======
    Union,
>>>>>>> 6f642222
)

import aiohttp
from pydantic import ValidationError
import requests
from cosmpy.aerial.client import LedgerClient
from cosmpy.aerial.wallet import LocalWallet
from typing_extensions import deprecated
from uagents.config import (
    ALMANAC_API_URL,
    DEFAULT_ENVELOPE_TIMEOUT_SECONDS,
    DEFAULT_SEARCH_LIMIT,
)
from uagents.crypto import Identity
from uagents.dispatch import JsonStr, dispatcher
from uagents.envelope import Envelope
from uagents.models import ErrorMessage, Model
from uagents.resolver import Resolver, parse_identifier
from uagents.storage import KeyValueStore

if TYPE_CHECKING:
    from uagents.protocol import Protocol

IntervalCallback = Callable[["Context"], Awaitable[None]]
MessageCallback = Callable[["Context", str, Any], Awaitable[None]]
EventCallback = Callable[["Context"], Awaitable[None]]
WalletMessageCallback = Callable[["Context", Any], Awaitable[None]]


class DeliveryStatus(str, Enum):
    """Delivery status of a message."""

    SENT = "sent"
    DELIVERED = "delivered"
    FAILED = "failed"


@dataclass
class MsgDigest:
    """
    Represents a message digest containing a message and its schema digest.

    Attributes:
        message (Any): The message content.
        schema_digest (str): The schema digest of the message.
    """

    message: Any
    schema_digest: str


@dataclass
class MsgStatus:
    """
    Represents the status of a sent message.

    Attributes:
        status (str): The delivery status of the message {'sent', 'delivered', 'failed'}.
        detail (str): The details of the message delivery.
        destination (str): The destination address of the message.
        endpoint (str): The endpoint the message was sent to.
    """

    status: DeliveryStatus
    detail: str
    destination: str
    endpoint: str


ERROR_MESSAGE_DIGEST = Model.build_schema_digest(ErrorMessage)


def log(logger: Optional[logging.Logger], level: str, message: str):
    if logger:
        logger.log(level, message)


class Context:
    """
    Represents the context in which messages are handled and processed.

    Attributes:
        storage (KeyValueStore): The key-value store for storage operations.
        wallet (LocalWallet): The agent's wallet for transacting on the ledger.
        ledger (LedgerClient): The client for interacting with the blockchain ledger.
        _name (Optional[str]): The name of the agent.
        _address (str): The address of the agent.
        _resolver (Resolver): The resolver for address-to-endpoint resolution.
        _identity (Identity): The agent's identity.
        _queries (Dict[str, asyncio.Future]): Dictionary mapping query senders to their
        response Futures.
        _session (Optional[uuid.UUID]): The session UUID.
        _replies (Optional[Dict[str, Dict[str, Type[Model]]]]): Dictionary of allowed reply digests
        for each type of incoming message.
        _interval_messages (Optional[Set[str]]): Set of message digests that may be sent by
        interval tasks.
        _message_received (Optional[MsgDigest]): The message digest received.
        _protocols (Optional[Dict[str, Protocol]]): Dictionary mapping all supported protocol
        digests to their corresponding protocols.
        _logger (Optional[logging.Logger]): The optional logger instance.

    Properties:
        name (str): The name of the agent.
        address (str): The address of the agent.
        logger (logging.Logger): The logger instance.
        protocols (Optional[Dict[str, Protocol]]): Dictionary mapping all supported protocol
        digests to their corresponding protocols.
        session (uuid.UUID): The session UUID.

    Methods:
        get_message_protocol(message_schema_digest): Get the protocol digest associated
        with a message schema digest.
        send(destination, message, timeout): Send a message to a destination.
        send_raw(destination, json_message, schema_digest, message_type, timeout): Send a message
        with the provided schema digest to a destination.
        broadcast(destination_protocol, message, limit, timeout): Broadcast a message
        to agents with a specific protocol.

    """

    def __init__(
        self,
        address: str,
        identifier: str,
        name: Optional[str],
        storage: KeyValueStore,
        resolve: Resolver,
        identity: Identity,
        wallet: LocalWallet,
        ledger: LedgerClient,
        queries: Dict[str, asyncio.Future],
        session: Optional[uuid.UUID] = None,
        replies: Optional[Dict[str, Dict[str, Type[Model]]]] = None,
        interval_messages: Optional[Set[str]] = None,
        message_received: Optional[MsgDigest] = None,
        wallet_messaging_client: Optional[Any] = None,
        protocols: Optional[Dict[str, Protocol]] = None,
        logger: Optional[logging.Logger] = None,
    ):
        """
        Initialize the Context instance.

        Args:
            address (str): The address of the context.
            name (Optional[str]): The optional name associated with the context.
            storage (KeyValueStore): The key-value store for storage operations.
            resolve (Resolver): The resolver for name-to-address resolution.
            identity (Identity): The identity associated with the context.
            wallet (LocalWallet): The local wallet instance for managing identities.
            ledger (LedgerClient): The ledger client for interacting with distributed ledgers.
            queries (Dict[str, asyncio.Future]): Dictionary mapping query senders to their response
            Futures.
            session (Optional[uuid.UUID]): The optional session UUID.
            replies (Optional[Dict[str, Dict[str, Type[Model]]]]): Dictionary of allowed replies
            for each type of incoming message.
            interval_messages (Optional[Set[str]]): The optional set of interval messages.
            message_received (Optional[MsgDigest]): The optional message digest received.
            wallet_messaging_client (Optional[Any]): The optional wallet messaging client.
            protocols (Optional[Dict[str, Protocol]]): The optional dictionary of protocols.
            logger (Optional[logging.Logger]): The optional logger instance.
        """
        self.storage = storage
        self.wallet = wallet
        self.ledger = ledger
        self._name = name
        self._address = str(address)
        self._identifier = str(identifier)
        self._resolver = resolve
        self._identity = identity
        self._queries = queries
        self._session = session or None
        self._replies = replies
        self._interval_messages = interval_messages
        self._message_received = message_received
        self._wallet_messaging_client = wallet_messaging_client
        self._protocols = protocols or {}
        self._logger = logger

    @property
    def name(self) -> str:
        """
        Get the name associated with the context or a truncated address if name is None.

        Returns:
            str: The name or truncated address.
        """
        if self._name is not None:
            return self._name
        return self._address[:10]

    @property
    def address(self) -> str:
        """
        Get the address of the context.

        Returns:
            str: The address of the context.
        """
        return self._address

    @property
    def identifier(self) -> str:
        """
        Get the address of the agent used for communication including the network prefix.

        Returns:
            str: The agent's address and network prefix.
        """
        return self._identifier

    @property
    def logger(self) -> logging.Logger:
        """
        Get the logger instance associated with the context.

        Returns:
            logging.Logger: The logger instance.
        """
        return self._logger

    @property
    def protocols(self) -> Optional[Dict[str, Protocol]]:
        """
        Get the dictionary of protocols associated with the context.

        Returns:
            Optional[Dict[str, Protocol]]: The dictionary of protocols.
        """
        return self._protocols

    @property
    def session(self) -> uuid.UUID:
        """
        Get the session UUID associated with the context.

        Returns:
            uuid.UUID: The session UUID.
        """
        return self._session

    def reset_session(self) -> None:
        """
        Reset the session UUID associated with the context.
        """
        self._session = None

    def get_message_protocol(self, message_schema_digest) -> Optional[str]:
        """
        Get the protocol digest associated with a given message schema digest.

        Args:
            message_schema_digest (str): The schema digest of the message.

        Returns:
            Optional[str]: The protocol digest associated with the message schema digest,
            or None if not found.
        """
        for protocol_digest, protocol in self._protocols.items():
            for model in protocol.models:
                if message_schema_digest == model:
                    return protocol_digest
        return None

    def update_protocols(self, protocol: Protocol) -> None:
        """
        Register a protocol with the context.

        Args:
            protocol (Protocol): The protocol to register.
        """
        self._protocols[protocol.digest] = protocol

    def get_agents_by_protocol(
        self, protocol_digest: str, limit: Optional[int] = None
    ) -> List[str]:
        """Retrieve a list of agent addresses using a specific protocol digest.

        This method queries the Almanac API to retrieve a list of agent addresses
        that are associated with a given protocol digest. The list can be optionally
        limited to a specified number of addresses.

        Args:
            protocol_digest (str): The protocol digest to search for, starting with "proto:".
            limit (int, optional): The maximum number of agent addresses to return.

        Returns:
            List[str]: A list of agent addresses using the specified protocol digest.
        """
        if not isinstance(protocol_digest, str) or not protocol_digest.startswith(
            "proto:"
        ):
            self.logger.error(f"Invalid protocol digest: {protocol_digest}")
            raise ValueError("Invalid protocol digest")
        response = requests.post(
            url=ALMANAC_API_URL + "search",
            json={"text": protocol_digest[6:]},
            timeout=DEFAULT_ENVELOPE_TIMEOUT_SECONDS,
        )
        if response.status_code == 200:
            data = response.json()
            agents = [agent["address"] for agent in data if agent["status"] == "local"]
            return agents[:limit]
        return []

    async def send(
        self,
        destination: str,
        message: Model,
        session_id: Optional[uuid.UUID] = None,
        sync: bool = False,
        timeout: int = DEFAULT_ENVELOPE_TIMEOUT_SECONDS,
    ) -> MsgStatus:
        """
        Send a message to the specified destination.

        Args:
            destination (str): The destination address to send the message to.
            message (Model): The message to be sent.
            timeout (Optional[int]): The optional timeout for sending the message, in seconds.

        Returns:
            MsgStatus: The delivery status of the message.
        """
        schema_digest = Model.build_schema_digest(message)
        return await self.send_raw(
            destination,
            message.json(),
            schema_digest,
            message_type=type(message),
            session_id=session_id,
            sync=sync,
            timeout=timeout,
        )

    @deprecated(
        "This method will be removed in a future release. Please use ctx.broadcast()"
    )
    async def experimental_broadcast(
        self,
        destination_protocol: str,
        message: Model,
        limit: Optional[int] = DEFAULT_SEARCH_LIMIT,
        timeout: Optional[int] = DEFAULT_ENVELOPE_TIMEOUT_SECONDS,
    ) -> List[MsgStatus]:
        """Deprecated method for broadcasting a message to agents with a specific protocol.
        This method will be removed in a future release. Please use ctx.broadcast() instead.
        """
        return await self.broadcast(destination_protocol, message, limit, timeout)

    async def broadcast(
        self,
        destination_protocol: str,
        message: Model,
        limit: Optional[int] = DEFAULT_SEARCH_LIMIT,
        timeout: Optional[int] = DEFAULT_ENVELOPE_TIMEOUT_SECONDS,
    ) -> List[MsgStatus]:
        """Broadcast a message to agents with a specific protocol.

        This asynchronous method broadcasts a given message to agents associated
        with a specific protocol. The message is sent to multiple agents concurrently.
        The schema digest of the message is used for verification.

        Args:
            destination_protocol (str): The protocol to filter agents by.
            message (Model): The message to broadcast.
            limit (int, optional): The maximum number of agents to send the message to.
            timeout (int, optional): The timeout for sending each message.

        Returns:
            List[MsgStatus]: A list of message delivery statuses.
        """
        agents = self.get_agents_by_protocol(destination_protocol, limit=limit)
        if not agents:
            self.logger.error(f"No active agents found for: {destination_protocol}")
            return []

        schema_digest = Model.build_schema_digest(message)
        futures = await asyncio.gather(
            *[
                self.send_raw(
                    address,
                    message.json(),
                    schema_digest,
                    message_type=type(message),
                    timeout=timeout,
                )
                for address in agents
            ]
        )
        self.logger.debug(f"Sent {len(futures)} messages")
        return futures

    async def send_raw(
        self,
        destination: str,
        json_message: JsonStr,
        schema_digest: str,
        message_type: Optional[Type[Model]] = None,
        session_id: Optional[uuid.UUID] = None,
        sync: bool = False,
        timeout: int = DEFAULT_ENVELOPE_TIMEOUT_SECONDS,
    ) -> MsgStatus:
        """
        Send a raw message to the specified destination.

        Args:
            destination (str): The destination name or address to send the message to.
            json_message (JsonStr): The JSON-encoded message to be sent.
            schema_digest (str): The schema digest of the message.
            message_type (Optional[Type[Model]]): The optional type of the message being sent.
            timeout (Optional[int]): The optional timeout for sending the message, in seconds.

        Returns:
            MsgStatus: The delivery status of the message.
        """
        current_session = self._session or uuid.uuid4()

        # Check if this message is a reply
        if (
            self._message_received is not None
            and self._replies
            and schema_digest != ERROR_MESSAGE_DIGEST
        ):
            received = self._message_received
            # Ensure the reply is valid
            if (received.schema_digest in self._replies) and (
                schema_digest not in self._replies[received.schema_digest]
            ):
                self._logger.exception(
                    f"Outgoing message {message_type or ''} "
                    f"is not a valid reply to {received.message}"
                )
                return MsgStatus(
                    status=DeliveryStatus.FAILED,
                    detail="Invalid reply",
                    destination=destination,
                    endpoint="",
                )
        # Check if this message is a valid interval message
        if (
            self._message_received is None
            and self._interval_messages
            and schema_digest not in self._interval_messages
        ):
            self._logger.exception(
                f"Outgoing message {message_type} is not a valid interval message"
            )
            return MsgStatus(
                status=DeliveryStatus.FAILED,
                detail="Invalid interval message",
                destination=destination,
                endpoint="",
            )

        # if the message is part of a Dialogue, update the Dialogue state accordingly
        current_protocol_digest = self.get_message_protocol(schema_digest)
        if current_protocol_digest is not None:
            current_protocol = self.protocols[current_protocol_digest]
            if hasattr(current_protocol, "rules"):
                if self._message_received and not current_protocol.is_valid_reply(
                    self._message_received.schema_digest, schema_digest
                ):
                    message_received_name = current_protocol.models[
                        self._message_received.schema_digest
                    ].__name__
                    self._logger.exception(
                        f"Outgoing message {message_type.__name__} is not a valid "
                        f"response to {message_received_name} "
                        f"for a {current_protocol.name}"
                    )
                    return MsgStatus(
                        status=DeliveryStatus.FAILED,
                        detail="Invalid dialogue reply",
                        destination=destination,
                        endpoint="",
                    )

                if (
                    self._session is None
                    and current_protocol.custom_session
                    and current_protocol.is_starter(schema_digest)
                ):
                    current_session = current_protocol.custom_session
                    current_protocol.reset_custom_session_id()

                message_name = current_protocol.models[schema_digest].__name__
                current_protocol.add_message(
                    session_id=current_session,
                    message_type=message_name,
                    sender=self.address,
                    receiver=destination,
                    content=json_message,
                )
                current_protocol.update_state(schema_digest, current_session)
                self.logger.debug(
                    f"update state to: {message_name} for session {current_session}"
                )

        # Extract address from destination agent identifier if present
        _, _, destination_address = parse_identifier(destination)

        if destination_address:
            # Handle local dispatch of messages
            if dispatcher.contains(destination_address):
                await dispatcher.dispatch(
                    self.address,
                    destination_address,
                    schema_digest,
                    json_message,
                    current_session,
                )
                return MsgStatus(
                    status=DeliveryStatus.DELIVERED,
                    detail="Message dispatched locally",
                    destination=destination_address,
                    endpoint="",
                )

            # Handle queries waiting for a response
            if destination_address in self._queries:
                self._queries[destination_address].set_result(
                    (json_message, schema_digest)
                )
                del self._queries[destination_address]
                return MsgStatus(
                    status=DeliveryStatus.DELIVERED,
                    detail="Sync message resolved",
                    destination=destination_address,
                    endpoint="",
                )

        result = await self.send_raw_exchange_envelope(
            self._identity,
            destination,
            self._resolver,
            schema_digest,
            self.get_message_protocol(schema_digest),
            json_message,
            logger=self._logger,
            timeout=timeout,
            session_id=current_session,
<<<<<<< HEAD
=======
            sync=sync,
>>>>>>> 6f642222
        )

        if isinstance(result, Envelope):
            return await self.dispatch_sync_response_envelope(result)

        return result

    @staticmethod
    async def send_raw_exchange_envelope(
        sender: Identity,
        destination: str,
        resolver: Resolver,
        schema_digest: str,
        protocol_digest: Optional[str],
        json_message: JsonStr,
        logger: Optional[logging.Logger] = None,
        timeout: int = 5,
        session_id: Optional[uuid.UUID] = None,
        sync: bool = False,
    ) -> Union[MsgStatus, Envelope]:
        # Resolve the destination address and endpoint ('destination' can be a name or address)
        destination_address, endpoints = await resolver.resolve(destination)
        if len(endpoints) == 0:
            log(
                logger,
                logging.ERROR,
                f"Unable to resolve destination endpoint for address {destination}",
            )

            return MsgStatus(
                status=DeliveryStatus.FAILED,
                detail="Unable to resolve destination endpoint",
                destination=destination,
                endpoint="",
            )

        # Calculate when the envelope expires
        expires = int(time()) + timeout

        # Handle external dispatch of messages
        env = Envelope(
            version=1,
            sender=sender.address,
            target=destination_address,
            session=session_id or uuid.uuid4(),
            schema_digest=schema_digest,
            protocol_digest=protocol_digest,
            expires=expires,
        )
        env.encode_payload(json_message)
        env.sign(sender)

        headers = {"content-type": "application/json"}
        if sync:
            headers["x-uagents-connection"] = "sync"

        for endpoint in endpoints:
            try:
                async with aiohttp.ClientSession() as session:
                    async with session.post(
                        endpoint,
                        headers=headers,
                        data=env.json(),
                    ) as resp:
                        success = resp.status == 200
                        if success:
                            if sync:
                                return Envelope.parse_obj(await resp.json())

                            return MsgStatus(
                                status=DeliveryStatus.SENT,
                                detail="Message successfully sent via HTTP",
                                destination=destination_address,
                                endpoint=endpoint,
                            )
                    log(
                        logger,
                        logging.WARNING,
                        f"Failed to send message to {destination_address} @ {endpoint}: "
                        + (await resp.text()),
                    )
            except aiohttp.ClientConnectorError as ex:
                log(logger, logging.WARNING, f"Failed to connect to {endpoint}: {ex}")

            except ValidationError as ex:
                log(
                    logger,
                    logging.WARNING,
                    f"Sync message to {destination} @ {endpoint} got invalid response: {ex}",
                )

            except Exception as ex:
                log(
                    logger,
                    logging.WARNING,
                    f"Failed to send message to {destination} @ {endpoint}: {ex}",
                )

        log(logger, logging.ERROR, f"Failed to deliver message to {destination}")

        return MsgStatus(
            status=DeliveryStatus.FAILED,
            detail="Message delivery failed",
            destination=destination,
            endpoint="",
        )

    @staticmethod
    async def dispatch_sync_response_envelope(env: Envelope) -> MsgStatus:
        await dispatcher.dispatch(
            env.sender,
            env.target,
            env.schema_digest,
            env.decode_payload(),
            env.session,
        )
        return MsgStatus(
            status=DeliveryStatus.DELIVERED,
            detail="Sync message successfully delivered via HTTP",
            destination=env.target,
            endpoint="",
        )

    async def send_wallet_message(
        self,
        destination: str,
        text: str,
        msg_type: int = 1,
    ):
        if self._wallet_messaging_client is not None:
            await self._wallet_messaging_client.send(destination, text, msg_type)
        else:
            self.logger.warning("Cannot send wallet message: no client available")<|MERGE_RESOLUTION|>--- conflicted
+++ resolved
@@ -18,17 +18,14 @@
     Optional,
     Set,
     Type,
-<<<<<<< HEAD
-=======
     Union,
->>>>>>> 6f642222
 )
 
 import aiohttp
-from pydantic import ValidationError
 import requests
 from cosmpy.aerial.client import LedgerClient
 from cosmpy.aerial.wallet import LocalWallet
+from pydantic import ValidationError
 from typing_extensions import deprecated
 from uagents.config import (
     ALMANAC_API_URL,
@@ -563,10 +560,7 @@
             logger=self._logger,
             timeout=timeout,
             session_id=current_session,
-<<<<<<< HEAD
-=======
             sync=sync,
->>>>>>> 6f642222
         )
 
         if isinstance(result, Envelope):
