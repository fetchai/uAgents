"""Agent Context and Message Handling"""

from __future__ import annotations

import asyncio
import logging
import uuid
from dataclasses import dataclass
from enum import Enum
from time import time
from typing import (
    Dict,
    List,
    Set,
    Optional,
    Callable,
    Any,
    Awaitable,
    Type,
    TYPE_CHECKING,
)

import aiohttp
import requests
from cosmpy.aerial.client import LedgerClient
from cosmpy.aerial.wallet import LocalWallet

from uagents.config import (
    ALMANAC_API_URL,
    DEFAULT_ENVELOPE_TIMEOUT_SECONDS,
    DEFAULT_SEARCH_LIMIT,
)
from uagents.crypto import Identity
from uagents.dispatch import JsonStr, dispatcher
from uagents.envelope import Envelope
from uagents.models import ErrorMessage, Model
from uagents.resolver import Resolver, parse_identifier
from uagents.storage import KeyValueStore


if TYPE_CHECKING:
    from uagents.protocol import Protocol

IntervalCallback = Callable[["Context"], Awaitable[None]]
MessageCallback = Callable[["Context", str, Any], Awaitable[None]]
EventCallback = Callable[["Context"], Awaitable[None]]
WalletMessageCallback = Callable[["Context", Any], Awaitable[None]]


class DeliveryStatus(str, Enum):
    """Delivery status of a message."""

    SENT = "sent"
    DELIVERED = "delivered"
    FAILED = "failed"


@dataclass
class MsgDigest:
    """
    Represents a message digest containing a message and its schema digest.

    Attributes:
        message (Any): The message content.
        schema_digest (str): The schema digest of the message.
    """

    message: Any
    schema_digest: str


@dataclass
class MsgStatus:
    """
    Represents the status of a sent message.

    Attributes:
        status (str): The delivery status of the message {'sent', 'delivered', 'failed'}.
        detail (str): The details of the message delivery.
        destination (str): The destination address of the message.
        endpoint (str): The endpoint the message was sent to.
    """

    status: DeliveryStatus
    detail: str
    destination: str
    endpoint: str


ERROR_MESSAGE_DIGEST = Model.build_schema_digest(ErrorMessage)


class Context:
    """
    Represents the context in which messages are handled and processed.

    Attributes:
        storage (KeyValueStore): The key-value store for storage operations.
        wallet (LocalWallet): The agent's wallet for transacting on the ledger.
        ledger (LedgerClient): The client for interacting with the blockchain ledger.
        _name (Optional[str]): The name of the agent.
        _address (str): The address of the agent.
        _resolver (Resolver): The resolver for address-to-endpoint resolution.
        _identity (Identity): The agent's identity.
        _queries (Dict[str, asyncio.Future]): Dictionary mapping query senders to their
        response Futures.
        _session (Optional[uuid.UUID]): The session UUID.
        _replies (Optional[Dict[str, Dict[str, Type[Model]]]]): Dictionary of allowed reply digests
        for each type of incoming message.
        _interval_messages (Optional[Set[str]]): Set of message digests that may be sent by
        interval tasks.
        _message_received (Optional[MsgDigest]): The message digest received.
        _protocols (Optional[Dict[str, Protocol]]): Dictionary mapping all supported protocol
        digests to their corresponding protocols.
        _logger (Optional[logging.Logger]): The optional logger instance.

    Properties:
        name (str): The name of the agent.
        address (str): The address of the agent.
        logger (logging.Logger): The logger instance.
        protocols (Optional[Dict[str, Protocol]]): Dictionary mapping all supported protocol
        digests to their corresponding protocols.
        session (uuid.UUID): The session UUID.

    Methods:
        get_message_protocol(message_schema_digest): Get the protocol associated
        with a message schema digest.
        send(destination, message, timeout): Send a message to a destination.
        send_raw(destination, json_message, schema_digest, message_type, timeout): Send a message
        with the provided schema digest to a destination.
        experimental_broadcast(destination_protocol, message, limit, timeout): Broadcast a message
        to agents with a specific protocol.

    """

    def __init__(
        self,
        address: str,
        identifier: str,
        name: Optional[str],
        storage: KeyValueStore,
        resolve: Resolver,
        identity: Identity,
        wallet: LocalWallet,
        ledger: LedgerClient,
        queries: Dict[str, asyncio.Future],
        session: Optional[uuid.UUID] = None,
        replies: Optional[Dict[str, Dict[str, Type[Model]]]] = None,
        interval_messages: Optional[Set[str]] = None,
        message_received: Optional[MsgDigest] = None,
        wallet_messaging_client: Optional[Any] = None,
        protocols: Optional[Dict[str, Protocol]] = None,
        logger: Optional[logging.Logger] = None,
    ):
        """
        Initialize the Context instance.

        Args:
            address (str): The address of the context.
            name (Optional[str]): The optional name associated with the context.
            storage (KeyValueStore): The key-value store for storage operations.
            resolve (Resolver): The resolver for name-to-address resolution.
            identity (Identity): The identity associated with the context.
            wallet (LocalWallet): The local wallet instance for managing identities.
            ledger (LedgerClient): The ledger client for interacting with distributed ledgers.
            queries (Dict[str, asyncio.Future]): Dictionary mapping query senders to their response
            Futures.
            session (Optional[uuid.UUID]): The optional session UUID.
            replies (Optional[Dict[str, Dict[str, Type[Model]]]]): Dictionary of allowed replies
            for each type of incoming message.
            interval_messages (Optional[Set[str]]): The optional set of interval messages.
            message_received (Optional[MsgDigest]): The optional message digest received.
            protocols (Optional[Dict[str, Protocol]]): The optional dictionary of protocols.
            logger (Optional[logging.Logger]): The optional logger instance.
        """
        self.storage = storage
        self.wallet = wallet
        self.ledger = ledger
        self._name = name
        self._address = str(address)
        self._identifier = str(identifier)
        self._resolver = resolve
        self._identity = identity
        self._queries = queries
        self._session = session or None
        self._replies = replies
        self._interval_messages = interval_messages
        self._message_received = message_received
        self._wallet_messaging_client = wallet_messaging_client
        self._protocols = protocols or {}
        self._logger = logger

    @property
    def name(self) -> str:
        """
        Get the name associated with the context or a truncated address if name is None.

        Returns:
            str: The name or truncated address.
        """
        if self._name is not None:
            return self._name
        return self._address[:10]

    @property
    def address(self) -> str:
        """
        Get the address of the context.

        Returns:
            str: The address of the context.
        """
        return self._address

    @property
    def identifier(self) -> str:
        """
        Get the address of the agent used for communication including the network prefix.

        Returns:
            str: The agent's address and network prefix.
        """
        return self._identifier

    @property
    def logger(self) -> logging.Logger:
        """
        Get the logger instance associated with the context.

        Returns:
            logging.Logger: The logger instance.
        """
        return self._logger

    @property
    def protocols(self) -> Optional[Dict[str, Protocol]]:
        """
        Get the dictionary of protocols associated with the context.

        Returns:
            Optional[Dict[str, Protocol]]: The dictionary of protocols.
        """
        return self._protocols

    @property
    def session(self) -> uuid.UUID:
        """
        Get the session UUID associated with the context.

        Returns:
            uuid.UUID: The session UUID.
        """
        return self._session

    def get_message_protocol(self, message_schema_digest) -> Optional[str]:
        """
        Get the protocol associated with a given message schema digest.

        Args:
            message_schema_digest (str): The schema digest of the message.

        Returns:
            Optional[str]: The protocol digest associated with the message schema digest,
            or None if not found.
        """
        for protocol_digest, protocol in self._protocols.items():
            for reply_models in protocol.replies.values():
                if message_schema_digest in reply_models:
                    return protocol_digest
        return None

    def get_agents_by_protocol(
        self, protocol_digest: str, limit: Optional[int] = None
    ) -> List[str]:
        """Retrieve a list of agent addresses using a specific protocol digest.

        This method queries the Almanac API to retrieve a list of agent addresses
        that are associated with a given protocol digest. The list can be optionally
        limited to a specified number of addresses.

        Args:
            protocol_digest (str): The protocol digest to search for, starting with "proto:".
            limit (int, optional): The maximum number of agent addresses to return.

        Returns:
            List[str]: A list of agent addresses using the specified protocol digest.
        """
        if not isinstance(protocol_digest, str) or not protocol_digest.startswith(
            "proto:"
        ):
            self.logger.error(f"Invalid protocol digest: {protocol_digest}")
            raise ValueError("Invalid protocol digest")
        response = requests.post(
            url=ALMANAC_API_URL + "search",
            json={"text": protocol_digest[6:]},
            timeout=DEFAULT_ENVELOPE_TIMEOUT_SECONDS,
        )
        if response.status_code == 200:
            data = response.json()
            agents = [agent["address"] for agent in data if agent["status"] == "local"]
            return agents[:limit]
        return []

    async def send(
        self,
        destination: str,
        message: Model,
        timeout: Optional[int] = DEFAULT_ENVELOPE_TIMEOUT_SECONDS,
    ) -> MsgStatus:
        """
        Send a message to the specified destination.

        Args:
            destination (str): The destination address to send the message to.
            message (Model): The message to be sent.
            timeout (Optional[int]): The optional timeout for sending the message, in seconds.

        Returns:
            MsgStatus: The delivery status of the message.
        """
        schema_digest = Model.build_schema_digest(message)
        return await self.send_raw(
            destination,
            message.json(),
            schema_digest,
            message_type=type(message),
            timeout=timeout,
        )

    async def experimental_broadcast(
        self,
        destination_protocol: str,
        message: Model,
        limit: Optional[int] = DEFAULT_SEARCH_LIMIT,
        timeout: Optional[int] = DEFAULT_ENVELOPE_TIMEOUT_SECONDS,
    ) -> List[MsgStatus]:
        """Broadcast a message to agents with a specific protocol.

        This asynchronous method broadcasts a given message to agents associated
        with a specific protocol. The message is sent to multiple agents concurrently.
        The schema digest of the message is used for verification.

        Args:
            destination_protocol (str): The protocol to filter agents by.
            message (Model): The message to broadcast.
            limit (int, optional): The maximum number of agents to send the message to.
            timeout (int, optional): The timeout for sending each message.

        Returns:
            List[MsgStatus]: A list of message delivery statuses.
        """
        agents = self.get_agents_by_protocol(destination_protocol, limit=limit)
        if not agents:
            self.logger.error(f"No active agents found for: {destination_protocol}")
            return
        schema_digest = Model.build_schema_digest(message)
        futures = await asyncio.gather(
            *[
                self.send_raw(
                    address,
                    message.json(),
                    schema_digest,
                    message_type=type(message),
                    timeout=timeout,
                )
                for address in agents
            ]
        )
        self.logger.debug(f"Sent {len(futures)} messages")
        return futures

    async def send_raw(
        self,
        destination: str,
        json_message: JsonStr,
        schema_digest: str,
        message_type: Optional[Type[Model]] = None,
        timeout: Optional[int] = DEFAULT_ENVELOPE_TIMEOUT_SECONDS,
    ) -> MsgStatus:
        """
        Send a raw message to the specified destination.

        Args:
            destination (str): The destination name or address to send the message to.
            json_message (JsonStr): The JSON-encoded message to be sent.
            schema_digest (str): The schema digest of the message.
            message_type (Optional[Type[Model]]): The optional type of the message being sent.
            timeout (Optional[int]): The optional timeout for sending the message, in seconds.

        Returns:
            MsgStatus: The delivery status of the message.
        """

        # Check if this message is a reply
        if (
            self._message_received is not None
            and self._replies
            and schema_digest != ERROR_MESSAGE_DIGEST
        ):
            received = self._message_received
            if received.schema_digest in self._replies:
                # Ensure the reply is valid
                if schema_digest not in self._replies[received.schema_digest]:
                    self._logger.exception(
                        f"Outgoing message {message_type or ''} "
                        f"is not a valid reply to {received.message}"
                    )
                    return MsgStatus(
                        status=DeliveryStatus.FAILED,
                        detail="Invalid reply",
                        destination=destination,
                        endpoint="",
                    )
        # Check if this message is a valid interval message
        if (
            self._message_received is None
            and self._interval_messages
            and schema_digest not in self._interval_messages
        ):
            self._logger.exception(
                f"Outgoing message {message_type} is not a valid interval message"
            )
            return MsgStatus(
                status=DeliveryStatus.FAILED,
                detail="Invalid interval message",
                destination=destination,
                endpoint="",
            )

        # Extract address from destination agent identifier if present
        _, _, destination_address = parse_identifier(destination)

        if destination_address:
            # Handle local dispatch of messages
            if dispatcher.contains(destination_address):
                await dispatcher.dispatch(
                    self.address,
                    destination_address,
                    schema_digest,
                    json_message,
                    self._session,
                )
                return MsgStatus(
                    status=DeliveryStatus.DELIVERED,
                    detail="Message dispatched locally",
                    destination=destination_address,
                    endpoint="",
                )

            # Handle queries waiting for a response
            if destination_address in self._queries:
                self._queries[destination_address].set_result(
                    (json_message, schema_digest)
                )
                del self._queries[destination_address]
                return MsgStatus(
                    status=DeliveryStatus.DELIVERED,
                    detail="Sync message resolved",
                    destination=destination_address,
                    endpoint="",
                )

        # Resolve the destination address and endpoint ('destination' can be a name or address)
        destination_address, endpoints = await self._resolver.resolve(destination)
        if len(endpoints) == 0:
            self._logger.exception(
                f"Unable to resolve destination endpoint for address {destination}"
            )
            return MsgStatus(
                status=DeliveryStatus.FAILED,
                detail="Unable to resolve destination endpoint",
                destination=destination,
                endpoint="",
            )

        # Calculate when the envelope expires
        expires = int(time()) + timeout

        # Handle external dispatch of messages
        env = Envelope(
            version=1,
            sender=self.address,
            target=destination_address,
            session=self._session or uuid.uuid4(),
            schema_digest=schema_digest,
            protocol_digest=self.get_message_protocol(schema_digest),
            expires=expires,
        )
        env.encode_payload(json_message)
        env.sign(self._identity)

        for endpoint in endpoints:
            try:
                async with aiohttp.ClientSession() as session:
                    async with session.post(
                        endpoint,
                        headers={"content-type": "application/json"},
                        data=env.json(),
                    ) as resp:
                        success = resp.status == 200
                    if success:
                        return MsgStatus(
                            status=DeliveryStatus.DELIVERED,
                            detail="Message successfully delivered via HTTP",
                            destination=destination,
                            endpoint=endpoint,
                        )
                    self._logger.warning(
                        f"Failed to send message to {destination_address} @ {endpoint}: "
                        + (await resp.text())
                    )
<<<<<<< HEAD
        except aiohttp.ClientConnectorError as ex:
            self._logger.exception(f"Failed to connect to {endpoint}: {ex}")
        except Exception as ex:
            self._logger.exception(f"Failed to send message to {destination}: {ex}")

    async def send_wallet_message(
        self,
        destination: str,
        text: str,
        msg_type: int = 1,
    ):
        await self._wallet_messaging_client.send(destination, text, msg_type)
=======
            except aiohttp.ClientConnectorError as ex:
                self._logger.warning(f"Failed to connect to {endpoint}: {ex}")
            except Exception as ex:
                self._logger.warning(
                    f"Failed to send message to {destination} @ {endpoint}: {ex}"
                )

        self._logger.exception(f"Failed to deliver message to {destination}")

        return MsgStatus(
            status=DeliveryStatus.FAILED,
            detail="Message delivery failed",
            destination=destination,
            endpoint="",
        )
>>>>>>> b80f74ca
<|MERGE_RESOLUTION|>--- conflicted
+++ resolved
@@ -509,11 +509,21 @@
                         f"Failed to send message to {destination_address} @ {endpoint}: "
                         + (await resp.text())
                     )
-<<<<<<< HEAD
-        except aiohttp.ClientConnectorError as ex:
-            self._logger.exception(f"Failed to connect to {endpoint}: {ex}")
-        except Exception as ex:
-            self._logger.exception(f"Failed to send message to {destination}: {ex}")
+            except aiohttp.ClientConnectorError as ex:
+                self._logger.warning(f"Failed to connect to {endpoint}: {ex}")
+            except Exception as ex:
+                self._logger.warning(
+                    f"Failed to send message to {destination} @ {endpoint}: {ex}"
+                )
+
+        self._logger.exception(f"Failed to deliver message to {destination}")
+
+        return MsgStatus(
+            status=DeliveryStatus.FAILED,
+            detail="Message delivery failed",
+            destination=destination,
+            endpoint="",
+        )
 
     async def send_wallet_message(
         self,
@@ -521,21 +531,4 @@
         text: str,
         msg_type: int = 1,
     ):
-        await self._wallet_messaging_client.send(destination, text, msg_type)
-=======
-            except aiohttp.ClientConnectorError as ex:
-                self._logger.warning(f"Failed to connect to {endpoint}: {ex}")
-            except Exception as ex:
-                self._logger.warning(
-                    f"Failed to send message to {destination} @ {endpoint}: {ex}"
-                )
-
-        self._logger.exception(f"Failed to deliver message to {destination}")
-
-        return MsgStatus(
-            status=DeliveryStatus.FAILED,
-            detail="Message delivery failed",
-            destination=destination,
-            endpoint="",
-        )
->>>>>>> b80f74ca
+        await self._wallet_messaging_client.send(destination, text, msg_type)