--- conflicted
+++ resolved
@@ -11,12 +11,8 @@
 import requests
 from cosmpy.aerial.client import LedgerClient
 from pydantic.v1 import ValidationError
-<<<<<<< HEAD
-from typing_extensions import deprecated
 from uagents_core.envelope import Envelope
 from uagents_core.models import ErrorMessage, Model
-=======
->>>>>>> 7630bf9d
 
 from uagents.communication import (
     Dispenser,
