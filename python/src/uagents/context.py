"""Agent Context and Message Handling"""

from __future__ import annotations

import asyncio
import logging
import uuid
from dataclasses import dataclass
from enum import Enum
from time import time
from typing import (
    Dict,
    List,
    Set,
    Optional,
    Callable,
    Any,
    Awaitable,
    Type,
    TYPE_CHECKING,
)

import aiohttp
import requests
from cosmpy.aerial.client import LedgerClient
from cosmpy.aerial.wallet import LocalWallet

from uagents.config import (
    ALMANAC_API_URL,
    DEFAULT_ENVELOPE_TIMEOUT_SECONDS,
    DEFAULT_SEARCH_LIMIT,
)
from uagents.crypto import Identity
from uagents.dispatch import JsonStr, dispatcher
from uagents.envelope import Envelope
from uagents.models import ErrorMessage, Model
from uagents.resolver import Resolver, parse_identifier
from uagents.storage import KeyValueStore


if TYPE_CHECKING:
    from uagents.protocol import Protocol

IntervalCallback = Callable[["Context"], Awaitable[None]]
MessageCallback = Callable[["Context", str, Any], Awaitable[None]]
EventCallback = Callable[["Context"], Awaitable[None]]
WalletMessageCallback = Callable[["Context", Any], Awaitable[None]]


class DeliveryStatus(str, Enum):
    """Delivery status of a message."""

    SENT = "sent"
    DELIVERED = "delivered"
    FAILED = "failed"


@dataclass
class MsgDigest:
    """
    Represents a message digest containing a message and its schema digest.

    Attributes:
        message (Any): The message content.
        schema_digest (str): The schema digest of the message.
    """

    message: Any
    schema_digest: str


@dataclass
class MsgStatus:
    """
    Represents the status of a sent message.

    Attributes:
        status (str): The delivery status of the message {'sent', 'delivered', 'failed'}.
        detail (str): The details of the message delivery.
        destination (str): The destination address of the message.
        endpoint (str): The endpoint the message was sent to.
    """

    status: DeliveryStatus
    detail: str
    destination: str
    endpoint: str


ERROR_MESSAGE_DIGEST = Model.build_schema_digest(ErrorMessage)


class Context:
    """
    Represents the context in which messages are handled and processed.

    Attributes:
        storage (KeyValueStore): The key-value store for storage operations.
        wallet (LocalWallet): The agent's wallet for transacting on the ledger.
        ledger (LedgerClient): The client for interacting with the blockchain ledger.
        _name (Optional[str]): The name of the agent.
        _address (str): The address of the agent.
        _resolver (Resolver): The resolver for address-to-endpoint resolution.
        _identity (Identity): The agent's identity.
        _queries (Dict[str, asyncio.Future]): Dictionary mapping query senders to their
        response Futures.
        _session (Optional[uuid.UUID]): The session UUID.
        _replies (Optional[Dict[str, Dict[str, Type[Model]]]]): Dictionary of allowed reply digests
        for each type of incoming message.
        _interval_messages (Optional[Set[str]]): Set of message digests that may be sent by
        interval tasks.
        _message_received (Optional[MsgDigest]): The message digest received.
        _protocols (Optional[Dict[str, Protocol]]): Dictionary mapping all supported protocol
        digests to their corresponding protocols.
        _logger (Optional[logging.Logger]): The optional logger instance.

    Properties:
        name (str): The name of the agent.
        address (str): The address of the agent.
        logger (logging.Logger): The logger instance.
        protocols (Optional[Dict[str, Protocol]]): Dictionary mapping all supported protocol
        digests to their corresponding protocols.
        session (uuid.UUID): The session UUID.

    Methods:
        get_message_protocol(message_schema_digest): Get the protocol digest associated
        with a message schema digest.
        send(destination, message, timeout): Send a message to a destination.
        send_raw(destination, json_message, schema_digest, message_type, timeout): Send a message
        with the provided schema digest to a destination.
        experimental_broadcast(destination_protocol, message, limit, timeout): Broadcast a message
        to agents with a specific protocol.

    """

    def __init__(
        self,
        address: str,
        identifier: str,
        name: Optional[str],
        storage: KeyValueStore,
        resolve: Resolver,
        identity: Identity,
        wallet: LocalWallet,
        ledger: LedgerClient,
        queries: Dict[str, asyncio.Future],
        session: Optional[uuid.UUID] = None,
        replies: Optional[Dict[str, Dict[str, Type[Model]]]] = None,
        interval_messages: Optional[Set[str]] = None,
        message_received: Optional[MsgDigest] = None,
        wallet_messaging_client: Optional[Any] = None,
        protocols: Optional[Dict[str, Protocol]] = None,
        logger: Optional[logging.Logger] = None,
    ):
        """
        Initialize the Context instance.

        Args:
            address (str): The address of the context.
            name (Optional[str]): The optional name associated with the context.
            storage (KeyValueStore): The key-value store for storage operations.
            resolve (Resolver): The resolver for name-to-address resolution.
            identity (Identity): The identity associated with the context.
            wallet (LocalWallet): The local wallet instance for managing identities.
            ledger (LedgerClient): The ledger client for interacting with distributed ledgers.
            queries (Dict[str, asyncio.Future]): Dictionary mapping query senders to their response
            Futures.
            session (Optional[uuid.UUID]): The optional session UUID.
            replies (Optional[Dict[str, Dict[str, Type[Model]]]]): Dictionary of allowed replies
            for each type of incoming message.
            interval_messages (Optional[Set[str]]): The optional set of interval messages.
            message_received (Optional[MsgDigest]): The optional message digest received.
            wallet_messaging_client (Optional[Any]): The optional wallet messaging client.
            protocols (Optional[Dict[str, Protocol]]): The optional dictionary of protocols.
            logger (Optional[logging.Logger]): The optional logger instance.
        """
        self.storage = storage
        self.wallet = wallet
        self.ledger = ledger
        self._name = name
        self._address = str(address)
        self._identifier = str(identifier)
        self._resolver = resolve
        self._identity = identity
        self._queries = queries
        self._session = session or None
        self._replies = replies
        self._interval_messages = interval_messages
        self._message_received = message_received
        self._wallet_messaging_client = wallet_messaging_client
        self._protocols = protocols or {}
        self._logger = logger

    @property
    def name(self) -> str:
        """
        Get the name associated with the context or a truncated address if name is None.

        Returns:
            str: The name or truncated address.
        """
        if self._name is not None:
            return self._name
        return self._address[:10]

    @property
    def address(self) -> str:
        """
        Get the address of the context.

        Returns:
            str: The address of the context.
        """
        return self._address

    @property
    def identifier(self) -> str:
        """
        Get the address of the agent used for communication including the network prefix.

        Returns:
            str: The agent's address and network prefix.
        """
        return self._identifier

    @property
    def logger(self) -> logging.Logger:
        """
        Get the logger instance associated with the context.

        Returns:
            logging.Logger: The logger instance.
        """
        return self._logger

    @property
    def protocols(self) -> Optional[Dict[str, Protocol]]:
        """
        Get the dictionary of protocols associated with the context.

        Returns:
            Optional[Dict[str, Protocol]]: The dictionary of protocols.
        """
        return self._protocols

    @property
    def session(self) -> uuid.UUID:
        """
        Get the session UUID associated with the context.

        Returns:
            uuid.UUID: The session UUID.
        """
        return self._session

    def reset_session(self) -> None:
        """
        Reset the session UUID associated with the context.
        """
        self._session = None

    def get_message_protocol(self, message_schema_digest) -> Optional[str]:
        """
        Get the protocol digest associated with a given message schema digest.

        Args:
            message_schema_digest (str): The schema digest of the message.

        Returns:
            Optional[str]: The protocol digest associated with the message schema digest,
            or None if not found.
        """
        for protocol_digest, protocol in self._protocols.items():
            for model in protocol.models.keys():
                if message_schema_digest == model:
                    return protocol_digest
        return None

    def update_protocols(self, protocol: Protocol) -> None:
        """
        Register a protocol with the context.

        Args:
            protocol (Protocol): The protocol to register.
        """
        self._protocols[protocol.digest] = protocol

    def get_agents_by_protocol(
        self, protocol_digest: str, limit: Optional[int] = None
    ) -> List[str]:
        """Retrieve a list of agent addresses using a specific protocol digest.

        This method queries the Almanac API to retrieve a list of agent addresses
        that are associated with a given protocol digest. The list can be optionally
        limited to a specified number of addresses.

        Args:
            protocol_digest (str): The protocol digest to search for, starting with "proto:".
            limit (int, optional): The maximum number of agent addresses to return.

        Returns:
            List[str]: A list of agent addresses using the specified protocol digest.
        """
        if not isinstance(protocol_digest, str) or not protocol_digest.startswith(
            "proto:"
        ):
            self.logger.error(f"Invalid protocol digest: {protocol_digest}")
            raise ValueError("Invalid protocol digest")
        response = requests.post(
            url=ALMANAC_API_URL + "search",
            json={"text": protocol_digest[6:]},
            timeout=DEFAULT_ENVELOPE_TIMEOUT_SECONDS,
        )
        if response.status_code == 200:
            data = response.json()
            agents = [agent["address"] for agent in data if agent["status"] == "local"]
            return agents[:limit]
        return []

    async def send(
        self,
        destination: str,
        message: Model,
        timeout: Optional[int] = DEFAULT_ENVELOPE_TIMEOUT_SECONDS,
    ) -> MsgStatus:
        """
        Send a message to the specified destination.

        Args:
            destination (str): The destination address to send the message to.
            message (Model): The message to be sent.
            timeout (Optional[int]): The optional timeout for sending the message, in seconds.

        Returns:
            MsgStatus: The delivery status of the message.
        """
        schema_digest = Model.build_schema_digest(message)
        return await self.send_raw(
            destination,
            message.json(),
            schema_digest,
            message_type=type(message),
            timeout=timeout,
        )

    async def experimental_broadcast(
        self,
        destination_protocol: str,
        message: Model,
        limit: Optional[int] = DEFAULT_SEARCH_LIMIT,
        timeout: Optional[int] = DEFAULT_ENVELOPE_TIMEOUT_SECONDS,
    ) -> List[MsgStatus]:
        """Broadcast a message to agents with a specific protocol.

        This asynchronous method broadcasts a given message to agents associated
        with a specific protocol. The message is sent to multiple agents concurrently.
        The schema digest of the message is used for verification.

        Args:
            destination_protocol (str): The protocol to filter agents by.
            message (Model): The message to broadcast.
            limit (int, optional): The maximum number of agents to send the message to.
            timeout (int, optional): The timeout for sending each message.

        Returns:
            List[MsgStatus]: A list of message delivery statuses.
        """
        agents = self.get_agents_by_protocol(destination_protocol, limit=limit)
        if not agents:
            self.logger.error(f"No active agents found for: {destination_protocol}")
            return []

        schema_digest = Model.build_schema_digest(message)
        futures = await asyncio.gather(
            *[
                self.send_raw(
                    address,
                    message.json(),
                    schema_digest,
                    message_type=type(message),
                    timeout=timeout,
                )
                for address in agents
            ]
        )
        self.logger.debug(f"Sent {len(futures)} messages")
        return futures

    async def send_raw(
        self,
        destination: str,
        json_message: JsonStr,
        schema_digest: str,
        message_type: Optional[Type[Model]] = None,
        timeout: Optional[int] = DEFAULT_ENVELOPE_TIMEOUT_SECONDS,
    ) -> MsgStatus:
        """
        Send a raw message to the specified destination.

        Args:
            destination (str): The destination name or address to send the message to.
            json_message (JsonStr): The JSON-encoded message to be sent.
            schema_digest (str): The schema digest of the message.
            message_type (Optional[Type[Model]]): The optional type of the message being sent.
            timeout (Optional[int]): The optional timeout for sending the message, in seconds.

        Returns:
            MsgStatus: The delivery status of the message.
        """
        current_session = self._session or uuid.uuid4()

        # Check if this message is a reply
        if (
            self._message_received is not None
            and self._replies
            and schema_digest != ERROR_MESSAGE_DIGEST
        ):
            received = self._message_received
            if received.schema_digest in self._replies:
                # Ensure the reply is valid
                if schema_digest not in self._replies[received.schema_digest]:
                    self._logger.exception(
                        f"Outgoing message {message_type or ''} "
                        f"is not a valid reply to {received.message}"
                    )
                    return MsgStatus(
                        status=DeliveryStatus.FAILED,
                        detail="Invalid reply",
                        destination=destination,
                        endpoint="",
                    )
        # Check if this message is a valid interval message
        if (
            self._message_received is None
            and self._interval_messages
            and schema_digest not in self._interval_messages
        ):
            self._logger.exception(
                f"Outgoing message {message_type} is not a valid interval message"
            )
            return MsgStatus(
                status=DeliveryStatus.FAILED,
                detail="Invalid interval message",
                destination=destination,
                endpoint="",
            )

        # if the message is part of a Dialogue, update the Dialogue state accordingly
        current_protocol_digest = self.get_message_protocol(schema_digest)
        if current_protocol_digest is not None:
            current_protocol = self.protocols[current_protocol_digest]
            if hasattr(current_protocol, "rules"):
                if self._message_received and not current_protocol.is_valid_reply(
                    self._message_received.schema_digest, schema_digest
                ):
                    message_received_name = current_protocol.models[
                        self._message_received.schema_digest
                    ].__name__
                    self._logger.exception(
                        f"Outgoing message {message_type.__name__} is not a valid "
                        f"response to {message_received_name} "
                        f"for a {current_protocol.name}"
                    )
                    return MsgStatus(
                        status=DeliveryStatus.FAILED,
                        detail="Invalid dialogue reply",
                        destination=destination,
                        endpoint="",
                    )

                if (
                    self._session is None
                    and current_protocol.custom_session
                    and current_protocol.is_starter(schema_digest)
                ):
                    current_session = current_protocol.custom_session
                    current_protocol.reset_custom_session_id()

                message_name = current_protocol.models[schema_digest].__name__
                current_protocol.add_message(
                    session_id=current_session,
                    message_type=message_name,
                    sender=self.address,
                    receiver=destination,
                    content=json_message,
                )
                current_protocol.update_state(schema_digest, current_session)
                self.logger.debug(f"update state to: {message_name}")

        # Extract address from destination agent identifier if present
        _, _, destination_address = parse_identifier(destination)

        if destination_address:
            # Handle local dispatch of messages
            if dispatcher.contains(destination_address):
                await dispatcher.dispatch(
                    self.address,
                    destination_address,
                    schema_digest,
                    json_message,
                    current_session,
                )
                return MsgStatus(
                    status=DeliveryStatus.DELIVERED,
                    detail="Message dispatched locally",
                    destination=destination_address,
                    endpoint="",
                )

            # Handle queries waiting for a response
            if destination_address in self._queries:
                self._queries[destination_address].set_result(
                    (json_message, schema_digest)
                )
                del self._queries[destination_address]
                return MsgStatus(
                    status=DeliveryStatus.DELIVERED,
                    detail="Sync message resolved",
                    destination=destination_address,
                    endpoint="",
                )

        return await self.send_raw_exchange_envelope(
            self._identity,
            destination,
            self._resolver,
            schema_digest,
            self.get_message_protocol(schema_digest),
            json_message,
            logger=self._logger,
            timeout=timeout,
            session_id=self._session,
        )

    @staticmethod
    async def send_raw_exchange_envelope(
        sender: Identity,
        destination: str,
        resolver: Resolver,
        schema_digest: str,
        protocol_digest: Optional[str],
        json_message: JsonStr,
        logger: Optional[logging.Logger] = None,
        timeout: int = 5,
        session_id: Optional[uuid.UUID] = None,
    ) -> MsgStatus:
        # Resolve the destination address and endpoint ('destination' can be a name or address)
        destination_address, endpoints = await resolver.resolve(destination)
        if len(endpoints) == 0:
            if logger:
                logger.exception(
                    f"Unable to resolve destination endpoint for address {destination}"
                )

            return MsgStatus(
                status=DeliveryStatus.FAILED,
                detail="Unable to resolve destination endpoint",
                destination=destination,
                endpoint="",
            )

        # Calculate when the envelope expires
        expires = int(time()) + timeout

        # Handle external dispatch of messages
        env = Envelope(
            version=1,
            sender=sender.address,
            target=destination_address,
<<<<<<< HEAD
            session=current_session,
            schema_digest=schema_digest,
            protocol_digest=current_protocol_digest,
=======
            session=session_id or uuid.uuid4(),
            schema_digest=schema_digest,
            protocol_digest=protocol_digest,
>>>>>>> 3bdc6736
            expires=expires,
        )
        env.encode_payload(json_message)
        env.sign(sender)

        for endpoint in endpoints:
            try:
                async with aiohttp.ClientSession() as session:
                    async with session.post(
                        endpoint,
                        headers={"content-type": "application/json"},
                        data=env.json(),
                    ) as resp:
                        success = resp.status == 200
                    if success:
                        return MsgStatus(
                            status=DeliveryStatus.DELIVERED,
                            detail="Message successfully delivered via HTTP",
                            destination=destination,
                            endpoint=endpoint,
                        )

                    if logger:
                        logger.warning(
                            f"Failed to send message to {destination_address} @ {endpoint}: "
                            + (await resp.text())
                        )
            except aiohttp.ClientConnectorError as ex:
                if logger:
                    logger.warning(f"Failed to connect to {endpoint}: {ex}")

            except Exception as ex:
                if logger:
                    logger.warning(
                        f"Failed to send message to {destination} @ {endpoint}: {ex}"
                    )

        if logger:
            logger.exception(f"Failed to deliver message to {destination}")

        return MsgStatus(
            status=DeliveryStatus.FAILED,
            detail="Message delivery failed",
            destination=destination,
            endpoint="",
        )

    async def send_wallet_message(
        self,
        destination: str,
        text: str,
        msg_type: int = 1,
    ):
        if self._wallet_messaging_client is not None:
            await self._wallet_messaging_client.send(destination, text, msg_type)
        else:
            self.logger.warning("Cannot send wallet message: no client available")<|MERGE_RESOLUTION|>--- conflicted
+++ resolved
@@ -529,7 +529,7 @@
             json_message,
             logger=self._logger,
             timeout=timeout,
-            session_id=self._session,
+            session_id=self._session, #TODO merging@dialogues: should this be current_session?
         )
 
     @staticmethod
@@ -567,15 +567,9 @@
             version=1,
             sender=sender.address,
             target=destination_address,
-<<<<<<< HEAD
-            session=current_session,
-            schema_digest=schema_digest,
-            protocol_digest=current_protocol_digest,
-=======
             session=session_id or uuid.uuid4(),
             schema_digest=schema_digest,
             protocol_digest=protocol_digest,
->>>>>>> 3bdc6736
             expires=expires,
         )
         env.encode_payload(json_message)
