"""Agent"""

import asyncio
import contextlib
import functools
import logging
import os
import uuid
from collections.abc import Callable
from typing import Any, NoReturn

import requests
from cosmpy.aerial.client import LedgerClient
from cosmpy.aerial.wallet import LocalWallet, PrivateKey
from cosmpy.crypto.address import Address
from pydantic import ValidationError

from uagents.asgi import ASGIServer
from uagents.communication import Dispenser
from uagents.config import (
    AVERAGE_BLOCK_INTERVAL,
    LEDGER_PREFIX,
    MAINNET_PREFIX,
    REGISTRATION_RETRY_INTERVAL_SECONDS,
    REGISTRATION_UPDATE_INTERVAL_SECONDS,
    TESTNET_PREFIX,
    AgentverseConfig,
    parse_agentverse_config,
    parse_endpoint_config,
)
from uagents.context import Context, ContextFactory, ExternalContext, InternalContext
from uagents.crypto import Identity, derive_key_from_seed, is_user_address
from uagents.dispatch import Sink, dispatcher
from uagents.envelope import EnvelopeHistory, EnvelopeHistoryEntry
from uagents.mailbox import (
    AgentUpdates,
    AgentverseConnectRequest,
    AgentverseDisconnectRequest,
    MailboxClient,
    RegistrationResponse,
    UnregistrationResponse,
    is_mailbox_agent,
    register_in_agentverse,
    unregister_in_agentverse,
)
from uagents.models import ErrorMessage, Model
from uagents.network import (
    InsufficientFundsError,
    get_almanac_contract,
    get_ledger,
)
from uagents.protocol import Protocol
from uagents.registration import (
    AgentRegistrationPolicy,
    AgentStatusUpdate,
    BatchLedgerRegistrationPolicy,
    BatchRegistrationPolicy,
    DefaultBatchRegistrationPolicy,
    DefaultRegistrationPolicy,
    LedgerBasedRegistrationPolicy,
    update_agent_status,
)
from uagents.resolver import GlobalResolver, Resolver
from uagents.storage import KeyValueStore, get_or_create_private_keys
from uagents.types import (
    AddressPrefix,
    AgentEndpoint,
    AgentInfo,
    AgentMetadata,
    AgentNetwork,
    EventCallback,
    IntervalCallback,
    JsonStr,
    MessageCallback,
    MsgInfo,
    RestGetHandler,
    RestHandler,
    RestHandlerMap,
    RestMethod,
    RestPostHandler,
)
from uagents.utils import get_logger, set_global_log_level


async def _run_interval(
    func: IntervalCallback,
    logger: logging.Logger,
    context_factory: ContextFactory,
    period: float,
) -> NoReturn:
    """
    Run the provided interval callback function at a specified period.

    Args:
        func (IntervalCallback): The interval callback function to run.
        logger (logging.Logger): The logger instance for logging interval handler activities.
        context_factory (ContextFactory): The factory function for creating the context.
        period (float): The time period at which to run the callback function.
    """
    while True:
        try:
            ctx = context_factory()
            await func(ctx)
        except OSError as ex:
            logger.exception(f"OS Error in interval handler: {ex}")
        except RuntimeError as ex:
            logger.exception(f"Runtime Error in interval handler: {ex}")
        except Exception as ex:
            logger.exception(f"Exception in interval handler: {ex}")

        await asyncio.sleep(period)


async def _send_error_message(ctx: Context, destination: str, msg: ErrorMessage):
    """
    Send an error message to the specified destination.

    Args:
        ctx (Context): The context for the agent.
        destination (str): The destination address to send the error message to.
        msg (ErrorMessage): The error message to send.
    """
    await ctx.send(destination=destination, message=msg)


class AgentRepresentation:
    """
    Represents an agent in the context of a message.

    Attributes:
        _address (str): The address of the agent.
        _name (str | None): The name of the agent.
        _signing_callback (Callable): The callback for signing messages.

    Properties:
        name (str): The name of the agent.
        address (str): The address of the agent.
        identifier (str): The agent's address and network prefix.

    Methods:
        sign_digest(data: bytes) -> str: Sign the provided data with the agent's identity.
    """

    def __init__(
        self,
        address: str,
        name: str | None,
        signing_callback: Callable,
    ):
        """
        Initialize the AgentRepresentation instance.

        Args:
            address (str): The address of the context.
            name (str | None): The optional name associated with the context.
            signing_callback (Callable): The callback for signing messages.
        """
        self._address = address
        self._name = name
        self._signing_callback = signing_callback

    @property
    def name(self) -> str:
        """
        Get the name associated with the context or a truncated address if name is None.

        Returns:
            str: The name or truncated address.
        """
        if self._name is not None:
            return self._name
        return self._address[:10]

    @property
    def address(self) -> str:
        """
        Get the address of the context.

        Returns:
            str: The address of the context.
        """
        return self._address

    @property
    def identifier(self) -> str:
        """
        Get the address of the agent used for communication including the network prefix.

        Returns:
            str: The agent's address and network prefix.
        """
        return TESTNET_PREFIX + "://" + self._address

    def sign_digest(self, data: bytes) -> str:
        """
        Sign the provided data with the callback of the agent's identity.

        Args:
            data (bytes): The data to sign.

        Returns:
            str: The signature of the data.
        """
        return self._signing_callback(data)


class Agent(Sink):
    """
    An agent that interacts within a communication environment.

    Attributes:
        _name (str): The name of the agent.
        _port (int): The port on which the agent's server runs.
        _background_tasks (set[asyncio.Task]): Set of background tasks associated with the agent.
        _resolver (Resolver): The resolver for agent communication.
        _loop (asyncio.AbstractEventLoop): The asyncio event loop used by the agent.
        _logger: The logger instance for logging agent activities.
        _endpoints (list[AgentEndpoint]): List of endpoints at which the agent is reachable.
        _use_mailbox (bool): Indicates if the agent uses a mailbox for communication.
        _agentverse (AgentverseConfig): Agentverse configuration settings.
        _mailbox_client (MailboxClient): The client for interacting with the agentverse mailbox.
        _ledger: The client for interacting with the blockchain ledger.
        _almanac_contract: The almanac contract for registering agent addresses to endpoints.
        _storage: Key-value store for agent data storage.
        _interval_handlers (list[tuple[IntervalCallback, float]]): List of interval
        handlers and their periods.
        _interval_messages (set[str]): Set of message digests that may be sent by interval tasks.
        _signed_message_handlers (dict[str, MessageCallback]): Handlers for signed messages.
        _unsigned_message_handlers (dict[str, MessageCallback]): Handlers for
        unsigned messages.
        _message_cache (EnvelopeHistory): History of messages received by the agent.
        _models (dict[str, type[Model]]): Dictionary mapping supported message digests to messages.
        _replies (dict[str, dict[str, type[Model]]]): Dictionary of allowed replies for each type
        of incoming message.
        _queries (dict[str, asyncio.Future]): Dictionary mapping query senders to their response
        Futures.
        _dispatcher: The dispatcher for internal handling/sorting of messages.
        _dispenser: The dispatcher for external message handling.
        _message_queue: Asynchronous queue for incoming messages.
        _on_startup (list[Callable]): List of functions to run on agent startup.
        _on_shutdown (list[Callable]): List of functions to run on agent shutdown.
        _version (str): The version of the agent.
        _protocol (Protocol): The internal agent protocol consisting of all interval and message
        handlers assigned with agent decorators.
        protocols (dict[str, Protocol]): Dictionary mapping all supported protocol digests to their
        corresponding protocols.
        _ctx (Context): The context for agent interactions.
        _network (str): The network to use for the agent ('mainnet' or 'testnet').
        _prefix (str): The address prefix for the agent (determined by the network).
        _enable_agent_inspector (bool): Enable the agent inspector REST endpoints.
        _metadata (dict[str, Any]): Metadata associated with the agent.
        _readme (str | None): The agent's README file.
        _avatar_url (str | None): The URL for the agent's avatar image on Agentverse.

    Properties:
        name (str): The name of the agent.
        address (str): The address of the agent used for communication.
        identifier (str): The Agent Identifier, including network prefix and address.
        wallet (LocalWallet): The agent's wallet for transacting on the ledger.
        storage (KeyValueStore): The key-value store for storage operations.
        agentverse (AgentverseConfig): The agentverse configuration for the agent.
        mailbox_client (MailboxClient): The client for interacting with the agentverse mailbox.
        protocols (dict[str, Protocol]): Dictionary mapping all supported protocol digests to their
        corresponding protocols.
        metadata (dict[str, Any] | None): Metadata associated with the agent.

    """

    def __init__(
        self,
        name: str | None = None,
        port: int | None = None,
        seed: str | None = None,
        endpoint: str | list[str] | dict[str, dict] | None = None,
        agentverse: str | dict[str, str] | None = None,
        mailbox: bool = False,
        proxy: bool = False,
        resolve: Resolver | None = None,
        registration_policy: AgentRegistrationPolicy | None = None,
        enable_wallet_messaging: bool | dict[str, str] = False,
        wallet_key_derivation_index: int | None = 0,
        max_resolver_endpoints: int | None = None,
        version: str | None = None,
        network: AgentNetwork = "testnet",
        loop: asyncio.AbstractEventLoop | None = None,
        log_level: int | str = logging.INFO,
        enable_agent_inspector: bool = True,
        metadata: dict[str, Any] | None = None,
        readme_path: str | None = None,
        avatar_url: str | None = None,
        publish_agent_details: bool = False,
    ):
        """
        Initialize an Agent instance.

        Args:
            name (str | None): The name of the agent.
            port (int | None): The port on which the agent's server will run.
            seed (str | None): The seed for generating keys.
            endpoint (str | list[str] | dict[str, dict] | None): The endpoint configuration.
            agentverse (str | dict[str, str] | None): The agentverse configuration.
            mailbox (bool): True if the agent will receive messages via an Agentverse mailbox.
            proxy (bool): True if the agent will receive messages via an Agentverse proxy endpoint.
            resolve (Resolver | None): The resolver to use for agent communication.
            registration_policy (AgentRegistrationPolicy | None): The agent registration policy.
            enable_wallet_messaging (bool | dict[str, str]): Whether to enable
            wallet messaging. If '{"chain_id": CHAIN_ID}' is provided, this sets the chain ID for
            the messaging server.
            wallet_key_derivation_index (int | None): The index used for deriving the wallet key.
            max_resolver_endpoints (int | None): The maximum number of endpoints to resolve.
            version (str | None): The version of the agent.
            network (Literal["mainnet", "testnet"]): The network to use for the agent.
            loop (asyncio.AbstractEventLoop | None): The asyncio event loop to use.
            log_level (Union[int, str]): The logging level for the agent.
            enable_agent_inspector (bool): Enable the agent inspector for debugging.
            metadata (dict[str, Any] | None): Optional metadata to include in the agent object.
            readme_path (str | None): The path to the agent's README file.
            avatar_url (str | None): The URL for the agent's avatar image on Agentverse.
            publish_agent_details (bool): Publish agent details to Agentverse on connection via
            local agent inspector.
        """
        self._init_done = False
        self._name = name
        self._port = port or 8000

        self._loop = loop or asyncio.get_event_loop_policy().get_event_loop()

        # initialize wallet and identity
        self._initialize_wallet_and_identity(seed, name, wallet_key_derivation_index)
        if log_level != logging.INFO:
            set_global_log_level(log_level)
        self._logger = get_logger(self.name, level=log_level)

        self._agentverse = parse_agentverse_config(agentverse)

        # configure endpoints and mailbox
        self._endpoints = parse_endpoint_config(
            endpoint, self._agentverse, mailbox, proxy, self._logger
        )

        self._use_mailbox = is_mailbox_agent(self._endpoints, self._agentverse)
        if self._use_mailbox:
            self._mailbox_client = MailboxClient(
                self._identity, self._agentverse, self._logger
            )
        else:
            self._mailbox_client = None

        self._almanac_api_url = f"{self._agentverse.url}/v1/almanac"
        self._resolver = resolve or GlobalResolver(
            max_endpoints=max_resolver_endpoints,
            almanac_api_url=self._almanac_api_url,
        )

        self._ledger = get_ledger(network)
        self._almanac_contract = get_almanac_contract(network)
        self._storage = KeyValueStore(self.address[0:16])
        self._interval_handlers: list[tuple[IntervalCallback, float]] = []
        self._interval_messages: set[str] = set()
        self._signed_message_handlers: dict[str, MessageCallback] = {}
        self._unsigned_message_handlers: dict[str, MessageCallback] = {}
        self._rest_handlers: RestHandlerMap = {}
        self._models: dict[str, type[Model]] = {}
        self._replies: dict[str, dict[str, type[Model]]] = {}
        self._queries: dict[str, asyncio.Future] = {}
        self._dispatcher = dispatcher
        self._message_cache: EnvelopeHistory | None = (
            EnvelopeHistory(envelopes=[]) if enable_agent_inspector else None
        )
        self._dispenser = Dispenser(msg_cache_ref=self._message_cache)
        self._message_queue = asyncio.Queue()
        self._on_startup = []
        self._on_shutdown = []
        self._network = network
        self._prefix: AddressPrefix = (
            MAINNET_PREFIX if network == "mainnet" else TESTNET_PREFIX
        )
        self._version = version or "0.1.0"
        self._registration_policy = registration_policy or None

        if self._registration_policy is None:
            self._registration_policy = DefaultRegistrationPolicy(
                self._ledger,
                self._wallet,
                self._almanac_contract,
                self._network == "testnet",
                almanac_api=self._almanac_api_url,
            )
        self._metadata = self._initialize_metadata(metadata)
        if readme_path:
            path = os.path.join(os.getcwd(), readme_path)
            if os.path.isdir(readme_path):
                path = os.path.join(readme_path, "README.md")
            with open(path) as f:
                self._readme = f.read()
        else:
            self._readme = None
        self._avatar_url = avatar_url

        self.initialize_wallet_messaging(enable_wallet_messaging)

        # keep track of supported protocols
        self.protocols: dict[str, Protocol] = {}

        # initialize the internal agent protocol
        self._protocol = Protocol(name=self._name, version=self._version)

        # register with the dispatcher
        self._dispatcher.register(self.address, self)

        self._server = ASGIServer(
            port=self._port,
            loop=self._loop,
            queries=self._queries,
            logger=self._logger,
        )

        # define default error message handler
        @self.on_message(ErrorMessage)
        async def _handle_error_message(ctx: Context, sender: str, msg: ErrorMessage):
            ctx.logger.exception(f"Received error message from {sender}: {msg.error}")

        # define default rest message handlers if agent inspector is enabled
        if enable_agent_inspector:

            @self.on_rest_get("/agent_info", AgentInfo)  # type: ignore
            async def _handle_get_info(_ctx: Context):
                return AgentInfo(
                    address=self.address,
                    prefix=self._prefix,
                    endpoints=self._endpoints,
                    protocols=list(self.protocols.keys()),
                    metadata=self.metadata,
                )

            @self.on_rest_get("/messages", EnvelopeHistory)  # type: ignore
            async def _handle_get_messages(_ctx: Context):
                return self._message_cache

            @self.on_rest_post(
                "/connect", AgentverseConnectRequest, RegistrationResponse
            )
            async def _handle_connect(_ctx: Context, request: AgentverseConnectRequest):
                agent_details = (
                    AgentUpdates(
                        name=self.name,
                        readme=self._readme,
                        avatar_url=self._avatar_url,
                        agent_type=request.agent_type,
                    )
                    if publish_agent_details
                    else None
                )
                return await register_in_agentverse(
                    request=request,
                    identity=self._identity,
                    prefix=self._prefix,
                    agentverse=self._agentverse,
                    agent_details=agent_details,
                )

            @self.on_rest_post(
                "/disconnect", AgentverseDisconnectRequest, UnregistrationResponse
            )
            async def _handle_disconnect(
                _ctx: Context, request: AgentverseDisconnectRequest
            ):
                return await unregister_in_agentverse(
                    request=request,
                    agent_address=self.address,
                    agentverse=self._agentverse,
                )

        self._enable_agent_inspector = enable_agent_inspector

        self._init_done = True

    def _build_context(self) -> InternalContext:
        """
        An internal method to build the context for the agent.

        Returns:
            InternalContext: The internal context for the agent.
        """
        return InternalContext(
            agent=AgentRepresentation(
                address=self.address,
                name=self._name,
                signing_callback=self._identity.sign_digest,
            ),
            storage=self._storage,
            ledger=self._ledger,
            resolver=self._resolver,
            dispenser=self._dispenser,
            interval_messages=self._interval_messages,
            wallet_messaging_client=self._wallet_messaging_client,
            logger=self._logger,
        )

    def _initialize_wallet_and_identity(self, seed, name, wallet_key_derivation_index):
        """
        Initialize the wallet and identity for the agent.

        If seed is provided, the identity and wallet are derived from the seed.
        If seed is not provided, they are either generated or fetched based on the provided name.

        Args:
            seed (str or None): The seed for generating keys.
            name (str or None): The name of the agent.
            wallet_key_derivation_index (int): The index for deriving the wallet key.
        """
        if seed is None:
            if name is None:
                self._wallet = LocalWallet.generate()
                self._identity = Identity.generate()
            else:
                identity_key, wallet_key = get_or_create_private_keys(name)
                self._wallet = LocalWallet(PrivateKey(wallet_key))
                self._identity = Identity.from_string(identity_key)
        else:
            self._identity = Identity.from_seed(seed, 0)
            self._wallet = LocalWallet(
                PrivateKey(
                    derive_key_from_seed(
                        seed, LEDGER_PREFIX, wallet_key_derivation_index
                    )
                ),
                prefix=LEDGER_PREFIX,
            )
        if name is None:
            self._name = self.address[0:16]

    def initialize_wallet_messaging(
        self, enable_wallet_messaging: bool | dict[str, str]
    ):
        """
        Initialize wallet messaging for the agent.

        Args:
            enable_wallet_messaging (bool | dict[str, str]): Wallet messaging configuration.
        """
        if enable_wallet_messaging:
            wallet_chain_id = self._ledger.network_config.chain_id
            if (
                isinstance(enable_wallet_messaging, dict)
                and "chain_id" in enable_wallet_messaging
            ):
                wallet_chain_id = enable_wallet_messaging["chain_id"]

            try:
                from uagents.wallet_messaging import WalletMessagingClient

                self._wallet_messaging_client = WalletMessagingClient(
                    identity=self._identity,
                    wallet=self._wallet,
                    chain_id=wallet_chain_id,
                    logger=self._logger,
                )
            except ModuleNotFoundError:
                self._logger.exception(
                    "Unable to include wallet messaging. "
                    "Please install the 'wallet' extra to enable wallet messaging."
                )
                self._wallet_messaging_client = None
        else:
            self._wallet_messaging_client = None

    def _initialize_metadata(self, metadata: dict[str, Any] | None) -> dict[str, Any]:
        """
        Initialize the metadata for the agent.

        Args:
            metadata (metadata: dict[str, Any] | None): The metadata to include in the agent object.

        Returns:
            dict[str, Any]: The filtered metadata.
        """
        if not metadata:
            return {}

        try:
            model = AgentMetadata.model_validate(metadata)
            validated_metadata = model.model_dump(exclude_unset=True)
        except ValidationError as e:
            self._logger.error(e)
            raise RuntimeError("Invalid metadata provided for agent.") from None

        return validated_metadata

    @property
    def name(self) -> str:
        """
        Get the name of the agent.

        Returns:
            str: The name of the agent.
        """
        return self._name or self.address[0:16]

    @property
    def address(self) -> str:
        """
        Get the address of the agent used for communication.

        Returns:
            str: The agent's address.
        """
        return self._identity.address

    @property
    def identifier(self) -> str:
        """
        Get the Agent Identifier, including network prefix and address.

        Returns:
            str: The agent's identifier.
        """
        return self._prefix + "://" + self._identity.address

    @property
    def wallet(self) -> LocalWallet:
        """
        Get the wallet of the agent.

        Returns:
            LocalWallet: The agent's wallet.
        """
        return self._wallet

    @property
    def ledger(self) -> LedgerClient:
        """
        Get the ledger of the agent.

        Returns:
            LedgerClient: The agent's ledger
        """
        return self._ledger

    @property
    def storage(self) -> KeyValueStore:
        """
        Get the key-value store used by the agent for data storage.

        Returns:
            KeyValueStore: The key-value store instance.
        """
        return self._storage

    @property
    def agentverse(self) -> AgentverseConfig:
        """
        Get the agentverse configuration of the agent.

        Returns:
            dict[str, str]: The agentverse configuration.
        """
        return self._agentverse

    @property
    def mailbox_client(self) -> MailboxClient | None:
        """
        Get the mailbox client used by the agent for mailbox communication.

        Returns:
            MailboxClient | None: The mailbox client instance.
        """
        return self._mailbox_client

    @property
    def balance(self) -> int:
        """
        Get the balance of the agent.

        Returns:
            int: Bank balance.
        """
        return self.ledger.query_bank_balance(Address(self.wallet.address()))

    @property
    def info(self) -> AgentInfo:
        """
        Get basic information about the agent.

        Returns:
            AgentInfo: The agent's address, endpoints, protocols, and metadata.
        """
        return AgentInfo(
            address=self.address,
            prefix=self._prefix,
            endpoints=self._endpoints,
            protocols=list(self.protocols.keys()),
            metadata=self.metadata,
        )

    @property
    def metadata(self) -> dict[str, Any]:
        """
        Get the metadata associated with the agent.

        Returns:
            dict[str, Any]: The metadata associated with the agent.
        """
        return self._metadata

    @agentverse.setter
    def agentverse(self, config: str | dict[str, str]):
        """
        set the agentverse configuration for the agent.

        Args:
            config (Union[str, dict[str, str]]): The new agentverse configuration.
        """
        self._agentverse = parse_agentverse_config(config)

    def sign(self, data: bytes) -> str:
        """
        Sign the provided data.

        Args:
            data (bytes): The data to be signed.

        Returns:
            str: The signature of the data.
        """
        return self._identity.sign(data)

    def sign_digest(self, digest: bytes) -> str:
        """
        Sign the provided digest.

        Args:
            digest (bytes): The digest to be signed.

        Returns:
            str: The signature of the digest.
        """
        return self._identity.sign_digest(digest)

    def update_endpoints(self, endpoints: list[AgentEndpoint]):
        """
        Update the list of endpoints.

        Args:
            endpoints (list[AgentEndpoint]): list of endpoint dictionaries.
        """
        self._endpoints = endpoints

    def update_loop(self, loop):
        """
        Update the event loop.

        Args:
            loop: The event loop.
        """
        self._loop = loop

    def update_queries(self, queries):
        """
        Update the queries attribute.

        Args:
            queries: The queries attribute.
        """
        self._queries = queries

    def update_registration_policy(self, policy: AgentRegistrationPolicy):
        """
        Update the registration policy.

        Args:
            policy: The registration policy.
        """
        self._registration_policy = policy

    async def register(self):
        """
        Register with the Almanac contract.

        This method checks for registration conditions and performs registration
        if necessary.

        """
        assert self._registration_policy is not None, "Agent has no registration policy"

        await self._registration_policy.register(
            self.identifier,
            self._identity,
            list(self.protocols.keys()),
            self._endpoints,
            self._metadata,
        )

    async def _schedule_registration(self):
        """
        Execute the registration loop.

        This method registers with the Almanac contract and schedules the next
        registration.
        """
        while True:
            time_until_next_registration = REGISTRATION_UPDATE_INTERVAL_SECONDS
            try:
                await self.register()
            except InsufficientFundsError:
                time_until_next_registration = 2 * AVERAGE_BLOCK_INTERVAL
            except Exception as ex:
                self._logger.exception(f"Failed to register: {ex}")
                time_until_next_registration = REGISTRATION_RETRY_INTERVAL_SECONDS

            await asyncio.sleep(time_until_next_registration)

    def on_interval(
        self,
        period: float,
        messages: type[Model] | set[type[Model]] | None = None,
    ):
        """
        Decorator to register an interval handler for the provided period.

        Args:
            period (float): The interval period.
            messages (type[Model] | set[type[Model]] | None): Optional message types.

        Returns:
            Callable: The decorator function for registering interval handlers.
        """
        return self._protocol.on_interval(period, messages)

    def on_query(
        self,
        model: type[Model],
        replies: type[Model] | set[type[Model]] | None = None,
    ):
        """
        set up a query event with a callback.

        Args:
            model (type[Model]): The query model.
            replies (type[Model] | set[type[Model]] | None): Optional reply models.

        Returns:
            Callable: The decorator function for registering query handlers.
        """
        return self._protocol.on_query(model, replies)

    def on_message(
        self,
        model: type[Model],
        replies: type[Model] | set[type[Model]] | None = None,
        allow_unverified: bool = False,
    ):
        """
        Decorator to register an message handler for the provided message model.

        Args:
            model (type[Model]): The message model.
            replies (type[Model] | set[type[Model]] | None): Optional reply models.
            allow_unverified (bool): Allow unverified messages.

        Returns:
            Callable: The decorator function for registering message handlers.
        """
        return self._protocol.on_message(model, replies, allow_unverified)

    def on_event(self, event_type: str):
        """
        Decorator to register an event handler for a specific event type.

        Args:
            event_type (str): The type of event.

        Returns:
            Callable: The decorator function for registering event handlers.
        """

        def decorator_on_event(func: EventCallback) -> EventCallback:
            """
            Decorator function to register an event handler for a specific event type.

            Args:
                func (EventCallback): The event handler function.

            Returns:
                EventCallback: The decorated event handler function.
            """

            @functools.wraps(func)
            def handler(*args, **kwargs):
                return func(*args, **kwargs)

            self._add_event_handler(event_type, func)

            return handler

        return decorator_on_event

    def _on_rest(
        self,
        method: RestMethod,
        endpoint: str,
        request: type[Model] | None,
        response: type[Model],
    ):
        if self._init_done and self._server.has_rest_endpoint(method, endpoint):
            self._logger.warning(
                f"Discarding duplicate REST endpoint: {method} {endpoint}"
            )
            return lambda func: func

        def decorator_on_rest(func: RestHandler):
            @functools.wraps(RestGetHandler if method == "GET" else RestPostHandler)  # type: ignore
            def handler(*args, **kwargs):
                return func(*args, **kwargs)

            self._rest_handlers[(method, endpoint)] = handler

            self._server.add_rest_endpoint(
                self.address, method, endpoint, request, response
            )

            return handler

        return decorator_on_rest

    def on_rest_get(self, endpoint: str, response: type[Model]):
        """Add a handler for a GET REST endpoint."""
        return self._on_rest("GET", endpoint, None, response)

    def on_rest_post(self, endpoint: str, request: type[Model], response: type[Model]):
        """Add a handler for a POST REST endpoint."""
        return self._on_rest("POST", endpoint, request, response)

    def _add_event_handler(
        self,
        event_type: str,
        func: EventCallback,
    ) -> None:
        """
        Add an event handler function to the specified event type.

        Args:
            event_type (str): The type of event.
            func (EventCallback): The event handler function.
        """
        if event_type == "startup":
            self._on_startup.append(func)
        elif event_type == "shutdown":
            self._on_shutdown.append(func)

    def on_wallet_message(
        self,
    ):
        """Add a handler for wallet messages."""
        if self._wallet_messaging_client is None:
            self._logger.warning(
                "Discarding 'on_wallet_message' handler because wallet messaging is disabled"
            )
            return lambda func: func
        return self._wallet_messaging_client.on_message()

    def include(self, protocol: Protocol, publish_manifest: bool = False):
        """
        Include a protocol into the agent's capabilities.

        Args:
            protocol (Protocol): The protocol to include.
            publish_manifest (bool): Flag to publish the protocol's manifest.

        Raises:
<<<<<<< HEAD
            RuntimeError: If a duplicate model, signed message handler, or message handler
            is encountered.
=======
            RuntimeError: If a duplicate model, signed message handler, message handler
            is encountered, or protocol fails verification.

>>>>>>> a19f7e6b
        """
        if not protocol.verify():
            raise RuntimeError(
                f"Protocol {protocol.canonical_name} failed verification"
            )

        for func, period in protocol.intervals:
            self._interval_handlers.append((func, period))

        self._interval_messages.update(protocol.interval_messages)

        for schema_digest in protocol.models:
            if schema_digest in self._models:
                raise RuntimeError("Unable to register duplicate model")
            if schema_digest in self._signed_message_handlers:
                raise RuntimeError("Unable to register duplicate message handler")
            if schema_digest in protocol.signed_message_handlers:
                self._signed_message_handlers[schema_digest] = (
                    protocol.signed_message_handlers[schema_digest]
                )
            elif schema_digest in protocol.unsigned_message_handlers:
                self._unsigned_message_handlers[schema_digest] = (
                    protocol.unsigned_message_handlers[schema_digest]
                )
            else:
                raise RuntimeError("Unable to lookup up message handler in protocol")

            self._models[schema_digest] = protocol.models[schema_digest]

            if schema_digest in protocol.replies:
                self._replies[schema_digest] = protocol.replies[schema_digest]

        if protocol.digest is not None:
            self.protocols[protocol.digest] = protocol

        if publish_manifest:
            self.publish_manifest(protocol.manifest())

    def publish_manifest(self, manifest: dict[str, Any]):
        """
        Publish a protocol manifest to the Almanac service.

        Args:
            manifest (dict[str, Any]): The protocol manifest.
        """
        try:
            response = requests.post(
                f"{self._agentverse.url}/v1/almanac/manifests",
                json=manifest,
                timeout=5,
            )
            if response.status_code == 200:
                self._logger.info(
                    f"Manifest published successfully: {manifest['metadata']['name']}"
                )
            else:
                self._logger.warning(f"Unable to publish manifest: {response.text}")
        except requests.exceptions.RequestException as ex:
            self._logger.warning(f"Unable to publish manifest: {ex}")

    async def handle_message(
        self, sender, schema_digest: str, message: JsonStr, session: uuid.UUID
    ):
        """
        Handle an incoming message.

        Args:
            sender: The sender of the message.
            schema_digest (str): The digest of the message schema.
            message (JsonStr): The message content in JSON format.
            session (uuid.UUID): The session UUID.
        """
        await self._message_queue.put((schema_digest, sender, message, session))

    async def handle_rest(
        self, method: RestMethod, endpoint: str, message: Model | None
    ) -> dict[str, Any] | Model | None:
        """
        Handle a REST request.

        Args:
            method (RestMethod): The REST method.
            endpoint (str): The REST endpoint.
            message (Model): The message content.
        """
        handler = self._rest_handlers.get((method, endpoint))
        if not handler:
            return None

        args = []
        args.append(self._build_context())
        if message:
            args.append(message)

        return await handler(*args)  # type: ignore

    async def _shutdown(self):
        """Perform shutdown actions."""
        try:
            status = AgentStatusUpdate(
                agent_identifier=self.identifier, is_active=False
            )
            status.sign(self._identity)
            await update_agent_status(status, self._almanac_api_url)
        except Exception as ex:
            self._logger.exception(f"Failed to update agent registration status: {ex}")

        for handler in self._on_shutdown:
            try:
                ctx = self._build_context()
                await handler(ctx)
            except OSError as ex:
                self._logger.exception(f"OS Error in shutdown handler: {ex}")
            except RuntimeError as ex:
                self._logger.exception(f"Runtime Error in shutdown handler: {ex}")
            except Exception as ex:
                self._logger.exception(f"Exception in shutdown handler: {ex}")

    def setup(self):
        """
        Include the internal agent protocol, run startup tasks, and start background tasks.
        """
        self._logger.info(f"Starting agent with address: {self.address}")
        self.include(self._protocol)
        self.start_registration_loop()
        self.start_message_dispenser()
        self.start_message_receivers()
        self._loop.create_task(self.run_startup_tasks()).add_done_callback(
            lambda t: self.start_interval_tasks()
        )

    def start_registration_loop(self):
        """Start the registration loop."""
        if self._registration_policy:
            if self._endpoints:
                self._loop.create_task(self._schedule_registration())
            else:
                self._logger.warning(
                    "No endpoints provided. Skipping registration: Agent won't be reachable."
                )

    def start_message_dispenser(self):
        """Start the message dispenser."""
        self._loop.create_task(self._dispenser.run())

    async def run_startup_tasks(self):
        """Start startup tasks for the agent."""
        for handler in self._on_startup:
            try:
                ctx = self._build_context()
                await handler(ctx)
            except OSError as ex:
                self._logger.exception(f"OS Error in startup handler: {ex}")
            except RuntimeError as ex:
                self._logger.exception(f"Runtime Error in startup handler: {ex}")
            except Exception as ex:
                self._logger.exception(f"Exception in startup handler: {ex}")

    def start_interval_tasks(self):
        """Start interval tasks for the agent."""
        for func, period in self._interval_handlers:
            self._loop.create_task(
                _run_interval(func, self._logger, self._build_context, period)
            )

    def start_message_receivers(self):
        """Start message receiving tasks for the agent."""
        # start the background message queue processor
        self._loop.create_task(self._process_message_queue())

        # start the wallet messaging client if enabled
        if self._wallet_messaging_client is not None:
            for task in [
                self._wallet_messaging_client.poll_server(),
                self._wallet_messaging_client.process_message_queue(
                    self._build_context
                ),
            ]:
                self._loop.create_task(task)

    async def start_server(self):
        """Start the agent's server."""
        if self._enable_agent_inspector:
            inspector_url = f"{self._agentverse.url}/inspect/"
            escaped_uri = requests.utils.quote(f"http://127.0.0.1:{self._port}")  # type: ignore
            self._logger.info(
                f"Agent inspector available at {inspector_url}"
                f"?uri={escaped_uri}&address={self.address}"
            )
        await self._server.serve()

    async def run_async(self):
        """Create all tasks for the agent."""
        self.setup()

        tasks = [self.start_server()]

        # remove server task if mailbox is enabled and no REST handlers are defined
        if self._use_mailbox and not self._rest_handlers:
            _ = tasks.pop()
        if self._use_mailbox and self._mailbox_client is not None:
            tasks.append(self._mailbox_client.run())

        try:
            await asyncio.gather(*tasks, return_exceptions=True)
        except (asyncio.CancelledError, KeyboardInterrupt):
            pass
        finally:
            await self._shutdown()
            tasks = [t for t in asyncio.all_tasks() if t is not asyncio.current_task()]
            _ = [task.cancel() for task in tasks]
            await asyncio.gather(*tasks)

    def run(self):
        """
        Run the agent by itself.

        A fresh event loop is created for the agent and it is closed after the agent stops.
        """
        with contextlib.suppress(asyncio.CancelledError, KeyboardInterrupt):
            self._loop.run_until_complete(self.run_async())
        self._loop.stop()
        self._loop.close()

    def get_message_protocol(
        self, message_schema_digest
    ) -> tuple[str, Protocol] | None:
        """Get the protocol for a given message schema digest."""
        for protocol_digest, protocol in self.protocols.items():
            if message_schema_digest in protocol.models:
                return (protocol_digest, protocol)
        return None

    async def _process_message_queue(self) -> NoReturn:
        """Process the message queue."""
        while True:
            # get an element from the queue
            schema_digest, sender, message, session = await self._message_queue.get()

            # lookup the model definition
            model_class: type[Model] | None = self._models.get(schema_digest)
            if model_class is None:
                self._logger.warning(
                    f"Received message with unrecognized schema digest: {schema_digest}"
                )
                continue

            protocol_info = self.get_message_protocol(schema_digest)
            protocol_digest = protocol_info[0] if protocol_info else None

            if self._message_cache:
                self._message_cache.add_entry(
                    EnvelopeHistoryEntry(
                        version=1,
                        sender=sender,
                        target=self.address,
                        session=session,
                        schema_digest=schema_digest,
                        protocol_digest=protocol_digest,
                        payload=message,
                    )
                )

            context = ExternalContext(
                agent=AgentRepresentation(
                    address=self.address,
                    name=self._name,
                    signing_callback=self._identity.sign_digest,
                ),
                storage=self._storage,
                ledger=self._ledger,
                resolver=self._resolver,
                dispenser=self._dispenser,
                wallet_messaging_client=self._wallet_messaging_client,
                logger=self._logger,
                queries=self._queries,
                session=session,
                replies=self._replies,
                message_received=MsgInfo(
                    message=message, sender=sender, schema_digest=schema_digest
                ),
                protocol=protocol_info,
            )

            # sanity check
            assert context.session == session, (
                "Context object should always have message session"
            )

            # parse the received message
            try:
                recovered = model_class.parse_raw(message)
            except ValidationError as ex:
                self._logger.warning(f"Unable to parse message: {ex}")
                await _send_error_message(
                    context,
                    sender,
                    ErrorMessage(
                        error=f"Message does not conform to expected schema: {ex}"
                    ),
                )
                continue

            # attempt to find the handler
            handler: MessageCallback | None = self._unsigned_message_handlers.get(
                schema_digest
            )
            if handler is None:
                if not is_user_address(sender):
                    handler = self._signed_message_handlers.get(schema_digest)
                elif schema_digest in self._signed_message_handlers:
                    await _send_error_message(
                        context,
                        sender,
                        ErrorMessage(
                            error="Message must be sent from verified agent address"
                        ),
                    )
                    continue

            if handler is not None:
                try:
                    await handler(context, sender, recovered)
                except OSError as ex:
                    self._logger.exception(f"OS Error in message handler: {ex}")
                except RuntimeError as ex:
                    self._logger.exception(f"Runtime Error in message handler: {ex}")
                except Exception as ex:
                    self._logger.exception(f"Exception in message handler: {ex}")


class Bureau:
    # pylint: disable=protected-access
    """
    A class representing a Bureau of agents.

    This class manages a collection of agents and orchestrates their execution.

    Attributes:
        _loop (asyncio.AbstractEventLoop): The event loop.
        _agents (list[Agent]): The list of agents to be managed by the bureau.
        _endpoints (list[dict[str, Any]]): The endpoint configuration for the bureau.
        _port (int): The port on which the bureau's server runs.
        _queries (dict[str, asyncio.Future]): dictionary mapping query senders to their
        response Futures.
        _logger (Logger): The logger instance.
        _server (ASGIServer): The ASGI server instance for handling requests.
        _agentverse (AgentverseConfig): The agentverse configuration for the bureau.
        _use_mailbox (bool): A flag indicating whether mailbox functionality is enabled for any
        of the agents.
        _registration_policy (AgentRegistrationPolicy): The registration policy for the bureau.
    """

    def __init__(
        self,
        agents: list[Agent] | None = None,
        port: int | None = None,
        endpoint: str | list[str] | dict[str, dict] | None = None,
        agentverse: str | dict[str, str] | None = None,
        registration_policy: BatchRegistrationPolicy | None = None,
        ledger: LedgerClient | None = None,
        wallet: LocalWallet | None = None,
        seed: str | None = None,
        network: AgentNetwork = "testnet",
        loop: asyncio.AbstractEventLoop | None = None,
        log_level: int | str = logging.INFO,
    ):
        """
        Initialize a Bureau instance.

        Args:
            agents (list[Agent] | None): The list of agents to be managed by the bureau.
            port (int | None): The port number for the server.
            endpoint (str | list[str] | dict[str, dict] | None): The endpoint configuration.
            agentverse (str | dict[str, str] | None): The agentverse configuration.
            registration_policy (BatchRegistrationPolicy | None): The registration policy.
            ledger (LedgerClient | None): The ledger for the bureau.
            wallet (LocalWallet | None): The wallet for the bureau (overrides 'seed').
            seed (str | None): The seed phrase for the wallet (overridden by 'wallet').
            network (Literal["mainnet", "testnet"]): The network to use for the agent.
            loop (asyncio.AbstractEventLoop | None): The event loop.
            log_level (Union[int, str]): The logging level for the bureau.
        """
        self._loop = loop or asyncio.get_event_loop_policy().get_event_loop()
        self._agents: list[Agent] = []
        self._port = port or 8000
        self._queries: dict[str, asyncio.Future] = {}
        self._logger = get_logger("bureau", log_level)
        self._server = ASGIServer(
            port=self._port,
            loop=self._loop,
            queries=self._queries,
            logger=self._logger,
        )
        self._agentverse = parse_agentverse_config(agentverse)
        self._endpoints = parse_endpoint_config(
            endpoint, self._agentverse, False, False, self._logger
        )
        self._use_mailbox = any(
            is_mailbox_agent(agent._endpoints, self._agentverse)
            for agent in self._agents
        )
        almanac_contract = get_almanac_contract(network)

        if wallet and seed:
            self._logger.warning(
                "Ignoring 'seed' argument because 'wallet' is provided."
            )
        elif seed:
            wallet = LocalWallet(
                PrivateKey(derive_key_from_seed(seed, LEDGER_PREFIX, 0)),
                prefix=LEDGER_PREFIX,
            )

        if registration_policy is not None:
            if (
                isinstance(registration_policy, BatchLedgerRegistrationPolicy)
                and wallet is None
            ):
                raise ValueError(
                    "Argument 'wallet' must be provided when using "
                    "the batch ledger registration policy."
                )
            self._registration_policy = registration_policy
        else:
            self._registration_policy = DefaultBatchRegistrationPolicy(
                ledger=ledger or get_ledger(network),
                wallet=wallet,
                almanac_contract=almanac_contract,
                testnet=network == "testnet",
                logger=self._logger,
                almanac_api=f"{self._agentverse.url}/v1/almanac",
            )

        if agents is not None:
            for agent in agents:
                self.add(agent)

    def _update_agent(self, agent: Agent):
        """
        Update the agent to be taken over by the Bureau.

        Args:
            agent (Agent): The agent to be updated.
        """
        agent.update_loop(self._loop)
        agent.update_queries(self._queries)
        if is_mailbox_agent(agent._endpoints, self._agentverse):
            self._use_mailbox = True
        else:
            if agent._endpoints:
                self._logger.warning(
                    f"Overwriting the agent's endpoints {agent._endpoints} "
                    f"with the Bureau's endpoints {self._endpoints}."
                )
            agent.update_endpoints(self._endpoints)
        self._server._rest_handler_map.update(agent._server._rest_handler_map)

        # Run the batch Almanac API registration by default and only run the agent's
        # ledger registration if the Bureau is not using a batch ledger registration
        # policy because it has no wallet address.
        agent._registration_policy = None
        if (
            isinstance(self._registration_policy, DefaultBatchRegistrationPolicy)
            and self._registration_policy._ledger_policy is None
            and agent._almanac_contract is not None
        ):
            agent._registration_policy = LedgerBasedRegistrationPolicy(
                agent._ledger,
                agent._wallet,
                agent._almanac_contract,
                agent._network == "testnet",
                logger=agent._logger,
            )

        agent._agentverse = self._agentverse
        agent._logger.setLevel(self._logger.level)

    def add(self, agent: Agent):
        """
        Add an agent to the bureau.

        Args:
            agent (Agent): The agent to be added.
        """
        if agent in self._agents:
            return
        self._update_agent(agent)
        self._agents.append(agent)

    async def _schedule_registration(self):
        """Start the batch registration loop."""
        if not any(agent._endpoints for agent in self._agents):
            return

        while True:
            time_to_next_registration = REGISTRATION_UPDATE_INTERVAL_SECONDS
            try:
                await self._registration_policy.register()
            except InsufficientFundsError:
                time_to_next_registration = 2 * AVERAGE_BLOCK_INTERVAL
            except Exception as ex:
                self._logger.exception(f"Failed to register: {ex}")
                time_to_next_registration = REGISTRATION_RETRY_INTERVAL_SECONDS

            await asyncio.sleep(time_to_next_registration)

    async def run_async(self):
        """Run the agents managed by the bureau."""
        tasks = [self._server.serve()]
        if not self._agents:
            self._logger.warning("No agents to run.")
            return
        for agent in self._agents:
            agent.setup()
            self._registration_policy.add_agent(agent.info, agent._identity)
            if (
                is_mailbox_agent(agent._endpoints, self._agentverse)
                and agent.mailbox_client is not None
            ):
                tasks.append(agent.mailbox_client.run())
        self._loop.create_task(self._schedule_registration())

        try:
            await asyncio.gather(*tasks, return_exceptions=True)
        except (asyncio.CancelledError, KeyboardInterrupt):
            pass
        finally:
            for agent in self._agents:
                await agent._shutdown()
            tasks = [t for t in asyncio.all_tasks() if t is not asyncio.current_task()]
            _ = [task.cancel() for task in tasks]
            await asyncio.gather(*tasks)

    def run(self):
        """Run the bureau."""
        with contextlib.suppress(asyncio.CancelledError, KeyboardInterrupt):
            self._loop.run_until_complete(self.run_async())
        self._loop.stop()
        self._loop.close()<|MERGE_RESOLUTION|>--- conflicted
+++ resolved
@@ -968,14 +968,8 @@
             publish_manifest (bool): Flag to publish the protocol's manifest.
 
         Raises:
-<<<<<<< HEAD
-            RuntimeError: If a duplicate model, signed message handler, or message handler
-            is encountered.
-=======
             RuntimeError: If a duplicate model, signed message handler, message handler
             is encountered, or protocol fails verification.
-
->>>>>>> a19f7e6b
         """
         if not protocol.verify():
             raise RuntimeError(
