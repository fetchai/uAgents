"""Agent"""

import asyncio
import functools
import logging
import uuid
from typing import (
    Any,
    Callable,
    Coroutine,
    Dict,
    List,
    Optional,
    Set,
    Tuple,
    Type,
    Union,
)

import requests
from cosmpy.aerial.client import LedgerClient
from cosmpy.aerial.wallet import LocalWallet, PrivateKey
from cosmpy.crypto.address import Address
from pydantic import ValidationError

from uagents.asgi import ASGIServer
from uagents.communication import Dispenser
from uagents.config import (
    ALMANAC_CONTRACT_VERSION,
    AVERAGE_BLOCK_INTERVAL,
    LEDGER_PREFIX,
    MAINNET_PREFIX,
    REGISTRATION_RETRY_INTERVAL_SECONDS,
    REGISTRATION_UPDATE_INTERVAL_SECONDS,
    TESTNET_PREFIX,
    parse_agentverse_config,
    parse_endpoint_config,
)
from uagents.context import Context, ContextFactory, ExternalContext, InternalContext
from uagents.crypto import Identity, derive_key_from_seed, is_user_address
from uagents.dispatch import Sink, dispatcher
from uagents.envelope import EnvelopeHistory, EnvelopeHistoryEntry
from uagents.mailbox import MailboxClient
from uagents.models import ErrorMessage, Model
from uagents.network import (
    InsufficientFundsError,
    get_almanac_contract,
    get_ledger,
)
from uagents.protocol import Protocol
from uagents.registration import (
    AgentRegistrationPolicy,
<<<<<<< HEAD
    AgentStatusUpdate,
    DefaultRegistrationPolicy,
    update_agent_status,
=======
    DefaultRegistrationPolicy,
>>>>>>> ba3ebc8b
)
from uagents.resolver import GlobalResolver, Resolver
from uagents.storage import KeyValueStore, get_or_create_private_keys
from uagents.types import (
    AgentEndpoint,
    AgentInfo,
    AgentMetadata,
    EventCallback,
    IntervalCallback,
    JsonStr,
    MessageCallback,
    MsgDigest,
    RestGetHandler,
    RestHandler,
    RestHandlerMap,
    RestMethod,
    RestPostHandler,
)
from uagents.utils import get_logger


async def _run_interval(
    func: IntervalCallback,
    logger: logging.Logger,
    context_factory: ContextFactory,
    period: float,
):
    """
    Run the provided interval callback function at a specified period.

    Args:
        func (IntervalCallback): The interval callback function to run.
        logger (logging.Logger): The logger instance for logging interval handler activities.
        context_factory (ContextFactory): The factory function for creating the context.
        period (float): The time period at which to run the callback function.
    """
    while True:
        try:
            ctx = context_factory()
            await func(ctx)
        except OSError as ex:
            logger.exception(f"OS Error in interval handler: {ex}")
        except RuntimeError as ex:
            logger.exception(f"Runtime Error in interval handler: {ex}")
        except Exception as ex:
            logger.exception(f"Exception in interval handler: {ex}")

        await asyncio.sleep(period)


async def _delay(coroutine: Coroutine, delay_seconds: float):
    """
    Delay the execution of the provided coroutine by the specified number of seconds.

    Args:
        coroutine (Coroutine): The coroutine to delay.
        delay_seconds (float): The delay time in seconds.
    """
    await asyncio.sleep(delay_seconds)
    await coroutine


async def _send_error_message(ctx: Context, destination: str, msg: ErrorMessage):
    """
    Send an error message to the specified destination.

    Args:
        ctx (Context): The context for the agent.
        destination (str): The destination address to send the error message to.
        msg (ErrorMessage): The error message to send.
    """
    await ctx.send(destination, msg)


class AgentRepresentation:
    """
    Represents an agent in the context of a message.

    Attributes:
        _address (str): The address of the agent.
        _name (Optional[str]): The name of the agent.
        _signing_callback (Callable): The callback for signing messages.

    Properties:
        name (str): The name of the agent.
        address (str): The address of the agent.
        identifier (str): The agent's address and network prefix.

    Methods:
        sign_digest(data: bytes) -> str: Sign the provided data with the agent's identity.
    """

    def __init__(
        self,
        address: str,
        name: Optional[str],
        signing_callback: Callable,
    ):
        """
        Initialize the AgentRepresentation instance.

        Args:
            address (str): The address of the context.
            name (Optional[str]): The optional name associated with the context.
            signing_callback (Callable): The callback for signing messages.
        """
        self._address = address
        self._name = name
        self._signing_callback = signing_callback

    @property
    def name(self) -> str:
        """
        Get the name associated with the context or a truncated address if name is None.

        Returns:
            str: The name or truncated address.
        """
        if self._name is not None:
            return self._name
        return self._address[:10]

    @property
    def address(self) -> str:
        """
        Get the address of the context.

        Returns:
            str: The address of the context.
        """
        return self._address

    @property
    def identifier(self) -> str:
        """
        Get the address of the agent used for communication including the network prefix.

        Returns:
            str: The agent's address and network prefix.
        """
        return TESTNET_PREFIX + "://" + self._address

    def sign_digest(self, data: bytes) -> str:
        """
        Sign the provided data with the callback of the agent's identity.

        Args:
            data (bytes): The data to sign.

        Returns:
            str: The signature of the data.
        """
        return self._signing_callback(data)


class Agent(Sink):
    """
    An agent that interacts within a communication environment.

    Attributes:
        _name (str): The name of the agent.
        _port (int): The port on which the agent's server runs.
        _background_tasks (Set[asyncio.Task]): Set of background tasks associated with the agent.
        _resolver (Resolver): The resolver for agent communication.
        _loop (asyncio.AbstractEventLoop): The asyncio event loop used by the agent.
        _logger: The logger instance for logging agent activities.
        _endpoints (List[AgentEndpoint]): List of endpoints at which the agent is reachable.
        _use_mailbox (bool): Indicates if the agent uses a mailbox for communication.
        _agentverse (dict): Agentverse configuration settings.
        _mailbox_client (MailboxClient): The client for interacting with the agentverse mailbox.
        _ledger: The client for interacting with the blockchain ledger.
        _almanac_contract: The almanac contract for registering agent addresses to endpoints.
        _storage: Key-value store for agent data storage.
        _interval_handlers (List[Tuple[IntervalCallback, float]]): List of interval
        handlers and their periods.
        _interval_messages (Set[str]): Set of message digests that may be sent by interval tasks.
        _signed_message_handlers (Dict[str, MessageCallback]): Handlers for signed messages.
        _unsigned_message_handlers (Dict[str, MessageCallback]): Handlers for
        unsigned messages.
        _message_cache (EnvelopeHistory): History of messages received by the agent.
        _models (Dict[str, Type[Model]]): Dictionary mapping supported message digests to messages.
        _replies (Dict[str, Dict[str, Type[Model]]]): Dictionary of allowed replies for each type
        of incoming message.
        _queries (Dict[str, asyncio.Future]): Dictionary mapping query senders to their response
        Futures.
        _dispatcher: The dispatcher for internal handling/sorting of messages.
        _dispenser: The dispatcher for external message handling.
        _message_queue: Asynchronous queue for incoming messages.
        _on_startup (List[Callable]): List of functions to run on agent startup.
        _on_shutdown (List[Callable]): List of functions to run on agent shutdown.
        _version (str): The version of the agent.
        _protocol (Protocol): The internal agent protocol consisting of all interval and message
        handlers assigned with agent decorators.
        protocols (Dict[str, Protocol]): Dictionary mapping all supported protocol digests to their
        corresponding protocols.
        _ctx (Context): The context for agent interactions.
        _test (bool): True if the agent will register and transact on the testnet.
        _enable_agent_inspector (bool): Enable the agent inspector REST endpoints.
        _metadata (Dict[str, Any]): Metadata associated with the agent.

    Properties:
        name (str): The name of the agent.
        address (str): The address of the agent used for communication.
        identifier (str): The Agent Identifier, including network prefix and address.
        wallet (LocalWallet): The agent's wallet for transacting on the ledger.
        storage (KeyValueStore): The key-value store for storage operations.
        mailbox (Dict[str, str]): The mailbox configuration for the agent.
        agentverse (Dict[str, str]): The agentverse configuration for the agent.
        mailbox_client (MailboxClient): The client for interacting with the agentverse mailbox.
        protocols (Dict[str, Protocol]): Dictionary mapping all supported protocol digests to their
        corresponding protocols.
        metadata (Optional[Dict[str, Any]]): Metadata associated with the agent.

    """

    def __init__(
        self,
        name: Optional[str] = None,
        port: Optional[int] = None,
        seed: Optional[str] = None,
        endpoint: Optional[Union[str, List[str], Dict[str, dict]]] = None,
        agentverse: Optional[Union[str, Dict[str, str]]] = None,
        mailbox: Optional[Union[str, Dict[str, str]]] = None,
        resolve: Optional[Resolver] = None,
        registration_policy: Optional[AgentRegistrationPolicy] = None,
        enable_wallet_messaging: Union[bool, Dict[str, str]] = False,
        wallet_key_derivation_index: Optional[int] = 0,
        max_resolver_endpoints: Optional[int] = None,
        version: Optional[str] = None,
        test: bool = True,
        loop: Optional[asyncio.AbstractEventLoop] = None,
        log_level: Union[int, str] = logging.INFO,
        enable_agent_inspector: bool = True,
        metadata: Optional[Dict[str, Any]] = None,
    ):
        """
        Initialize an Agent instance.

        Args:
            name (Optional[str]): The name of the agent.
            port (Optional[int]): The port on which the agent's server will run.
            seed (Optional[str]): The seed for generating keys.
            endpoint (Optional[Union[str, List[str], Dict[str, dict]]]): The endpoint configuration.
            agentverse (Optional[Union[str, Dict[str, str]]]): The agentverse configuration.
            mailbox (Optional[Union[str, Dict[str, str]]]): The mailbox configuration.
            resolve (Optional[Resolver]): The resolver to use for agent communication.
            enable_wallet_messaging (Optional[Union[bool, Dict[str, str]]]): Whether to enable
            wallet messaging. If '{"chain_id": CHAIN_ID}' is provided, this sets the chain ID for
            the messaging server.
            wallet_key_derivation_index (Optional[int]): The index used for deriving the wallet key.
            max_resolver_endpoints (Optional[int]): The maximum number of endpoints to resolve.
            version (Optional[str]): The version of the agent.
            test (Optional[bool]): True if the agent will register and transact on the testnet.
            loop (Optional[asyncio.AbstractEventLoop]): The asyncio event loop to use.
            log_level (Union[int, str]): The logging level for the agent.
            enable_agent_inspector (bool): Enable the agent inspector for debugging.
            metadata (Optional[Dict[str, Any]]): Optional metadata to include in the agent object.
        """
        self._init_done = False
        self._name = name
        self._port = port or 8000

        self._loop = loop or asyncio.get_event_loop_policy().get_event_loop()

        # initialize wallet and identity
        self._initialize_wallet_and_identity(seed, name, wallet_key_derivation_index)
        self._logger = get_logger(self.name, level=log_level)

        # configure endpoints and mailbox
        self._endpoints = parse_endpoint_config(endpoint)
        self._use_mailbox = False

        if mailbox:
            # agentverse config overrides mailbox config
            # but mailbox is kept for backwards compatibility
            if agentverse:
                self._logger.warning(
                    "Ignoring the provided 'mailbox' configuration since 'agentverse' overrides it"
                )
            else:
                agentverse = mailbox
        self._agentverse = parse_agentverse_config(agentverse)
        self._use_mailbox = self._agentverse["use_mailbox"]
        if self._use_mailbox:
            self._mailbox_client = MailboxClient(self, self._logger)
            # if mailbox is provided, override endpoints with mailbox endpoint
            self._endpoints = [
                AgentEndpoint(
                    url=f"{self.mailbox['http_prefix']}://{self.mailbox['base_url']}/v1/submit",
                    weight=1,
                )
            ]
        else:
            self._mailbox_client = None

        self._almanac_api_url = f"{self._agentverse['http_prefix']}://{self._agentverse['base_url']}/v1/almanac"
        self._resolver = resolve or GlobalResolver(
            max_endpoints=max_resolver_endpoints,
            almanac_api_url=self._almanac_api_url,
        )

        self._ledger = get_ledger(test)
        self._almanac_contract = get_almanac_contract(test)
        self._storage = KeyValueStore(self.address[0:16])
        self._interval_handlers: List[Tuple[IntervalCallback, float]] = []
        self._interval_messages: Set[str] = set()
        self._signed_message_handlers: Dict[str, MessageCallback] = {}
        self._unsigned_message_handlers: Dict[str, MessageCallback] = {}
        self._message_cache: EnvelopeHistory = EnvelopeHistory(envelopes=[])
        self._rest_handlers: RestHandlerMap = {}
        self._models: Dict[str, Type[Model]] = {}
        self._replies: Dict[str, Dict[str, Type[Model]]] = {}
        self._queries: Dict[str, asyncio.Future] = {}
        self._dispatcher = dispatcher
        self._dispenser = Dispenser(msg_cache_ref=self._message_cache)
        self._message_queue = asyncio.Queue()
        self._on_startup = []
        self._on_shutdown = []
        self._test = test
        self._version = version or "0.1.0"
        self._registration_policy = registration_policy or DefaultRegistrationPolicy(
            self._identity,
            self._ledger,
            self._wallet,
            self._almanac_contract,
            self._test,
            logger=self._logger,
            almanac_api=self._almanac_api_url,
        )
        self._metadata = self._initialize_metadata(metadata)

        self.initialize_wallet_messaging(enable_wallet_messaging)

        # initialize the internal agent protocol
        self._protocol = Protocol(name=self._name, version=self._version)

        # keep track of supported protocols
        self.protocols: Dict[str, Protocol] = {}

        # register with the dispatcher
        self._dispatcher.register(self.address, self)

        self._server = ASGIServer(
            port=self._port,
            loop=self._loop,
            queries=self._queries,
            logger=self._logger,
        )

        # define default error message handler
        @self.on_message(ErrorMessage)
        async def _handle_error_message(ctx: Context, sender: str, msg: ErrorMessage):
            ctx.logger.exception(f"Received error message from {sender}: {msg.error}")

        # define default rest message handlers if agent inspector is enabled
        if enable_agent_inspector:

            @self.on_rest_get("/agent_info", AgentInfo)  # type: ignore
            async def _handle_get_info(_ctx: Context):
                return AgentInfo(
                    agent_address=self.address,
                    endpoints=self._endpoints,
                    protocols=list(self.protocols.keys()),
                )

            @self.on_rest_get("/messages", EnvelopeHistory)  # type: ignore
            async def _handle_get_messages(_ctx: Context):
                return self._message_cache

        self._enable_agent_inspector = enable_agent_inspector

        self._init_done = True

    def _build_context(self) -> InternalContext:
        """
        An internal method to build the context for the agent.

        Returns:
            InternalContext: The internal context for the agent.
        """
        return InternalContext(
            agent=AgentRepresentation(
                address=self.address,
                name=self._name,
                signing_callback=self._identity.sign_digest,
            ),
            storage=self._storage,
            ledger=self._ledger,
            resolver=self._resolver,
            dispenser=self._dispenser,
            interval_messages=self._interval_messages,
            wallet_messaging_client=self._wallet_messaging_client,
            logger=self._logger,
        )

    def _initialize_wallet_and_identity(self, seed, name, wallet_key_derivation_index):
        """
        Initialize the wallet and identity for the agent.

        If seed is provided, the identity and wallet are derived from the seed.
        If seed is not provided, they are either generated or fetched based on the provided name.

        Args:
            seed (str or None): The seed for generating keys.
            name (str or None): The name of the agent.
            wallet_key_derivation_index (int): The index for deriving the wallet key.
        """
        if seed is None:
            if name is None:
                self._wallet = LocalWallet.generate()
                self._identity = Identity.generate()
            else:
                identity_key, wallet_key = get_or_create_private_keys(name)
                self._wallet = LocalWallet(PrivateKey(wallet_key))
                self._identity = Identity.from_string(identity_key)
        else:
            self._identity = Identity.from_seed(seed, 0)
            self._wallet = LocalWallet(
                PrivateKey(
                    derive_key_from_seed(
                        seed, LEDGER_PREFIX, wallet_key_derivation_index
                    )
                ),
                prefix=LEDGER_PREFIX,
            )
        if name is None:
            self._name = self.address[0:16]

    def initialize_wallet_messaging(
        self, enable_wallet_messaging: Union[bool, Dict[str, str]]
    ):
        """
        Initialize wallet messaging for the agent.

        Args:
            enable_wallet_messaging (Union[bool, Dict[str, str]]): Wallet messaging configuration.
        """
        if enable_wallet_messaging:
            wallet_chain_id = self._ledger.network_config.chain_id
            if (
                isinstance(enable_wallet_messaging, dict)
                and "chain_id" in enable_wallet_messaging
            ):
                wallet_chain_id = enable_wallet_messaging["chain_id"]

            try:
                from uagents.wallet_messaging import WalletMessagingClient

                self._wallet_messaging_client = WalletMessagingClient(
                    self._identity,
                    self._wallet,
                    wallet_chain_id,
                    self._logger,
                )
            except ModuleNotFoundError:
                self._logger.exception(
                    "Unable to include wallet messaging. "
                    "Please install the 'wallet' extra to enable wallet messaging."
                )
                self._wallet_messaging_client = None
        else:
            self._wallet_messaging_client = None

    def _initialize_metadata(
        self, metadata: Optional[Dict[str, Any]]
    ) -> Dict[str, Any]:
        """
        Initialize the metadata for the agent.

        Args:
            metadata (Optional[Dict[str, Any]]): The metadata to include in the agent object.

        Returns:
            Dict[str, Any]: The filtered metadata.
        """
        if not metadata:
            return {}

        try:
            model = AgentMetadata.model_validate(metadata)
            validated_metadata = model.model_dump(exclude_unset=True)
        except ValidationError as e:
            self._logger.error(e)
            raise RuntimeError("Invalid metadata provided for agent.") from None

        return validated_metadata

    @property
    def name(self) -> str:
        """
        Get the name of the agent.

        Returns:
            str: The name of the agent.
        """
        return self._name or self.address[0:16]

    @property
    def address(self) -> str:
        """
        Get the address of the agent used for communication.

        Returns:
            str: The agent's address.
        """
        return self._identity.address

    @property
    def identifier(self) -> str:
        """
        Get the Agent Identifier, including network prefix and address.

        Returns:
            str: The agent's identifier.
        """
        prefix = TESTNET_PREFIX if self._test else MAINNET_PREFIX
        return prefix + "://" + self._identity.address

    @property
    def wallet(self) -> LocalWallet:
        """
        Get the wallet of the agent.

        Returns:
            LocalWallet: The agent's wallet.
        """
        return self._wallet

    @property
    def ledger(self) -> LedgerClient:
        """
        Get the ledger of the agent.

        Returns:
            LedgerClient: The agent's ledger
        """
        return self._ledger

    @property
    def storage(self) -> KeyValueStore:
        """
        Get the key-value store used by the agent for data storage.

        Returns:
            KeyValueStore: The key-value store instance.
        """
        return self._storage

    @property
    def mailbox(self) -> Dict[str, str]:
        """
        Get the mailbox configuration of the agent.
        Agentverse overrides it but mailbox is kept for backwards compatibility.

        Returns:
            Dict[str, str]: The mailbox configuration.
        """
        return self._agentverse

    @property
    def agentverse(self) -> Dict[str, str]:
        """
        Get the agentverse configuration of the agent.

        Returns:
            Dict[str, str]: The agentverse configuration.
        """
        return self._agentverse

    @property
    def mailbox_client(self) -> Optional[MailboxClient]:
        """
        Get the mailbox client used by the agent for mailbox communication.

        Returns:
            Optional[MailboxClient]: The mailbox client instance.
        """
        return self._mailbox_client

    @property
    def balance(self) -> int:
        """
        Get the balance of the agent.

        Returns:
            int: Bank balance.
        """

        return self.ledger.query_bank_balance(Address(self.wallet.address()))

    @property
    def metadata(self) -> Dict[str, Any]:
        """
        Get the metadata associated with the agent.

        Returns:
            Dict[str, Any]: The metadata associated with the agent.
        """
        return self._metadata

    @mailbox.setter
    def mailbox(self, config: Union[str, Dict[str, str]]):
        """
        Set the mailbox configuration for the agent.
        Agentverse overrides it but mailbox is kept for backwards compatibility.

        Args:
            config (Union[str, Dict[str, str]]): The new mailbox configuration.
        """
        self._agentverse = parse_agentverse_config(config)

    @agentverse.setter
    def agentverse(self, config: Union[str, Dict[str, str]]):
        """
        Set the agentverse configuration for the agent.

        Args:
            config (Union[str, Dict[str, str]]): The new agentverse configuration.
        """
        self._agentverse = parse_agentverse_config(config)

    def sign(self, data: bytes) -> str:
        """
        Sign the provided data.

        Args:
            data (bytes): The data to be signed.

        Returns:
            str: The signature of the data.

        """
        return self._identity.sign(data)

    def sign_digest(self, digest: bytes) -> str:
        """
        Sign the provided digest.

        Args:
            digest (bytes): The digest to be signed.

        Returns:
            str: The signature of the digest.

        """
        return self._identity.sign_digest(digest)

    def sign_registration(self) -> str:
        """
        Sign the registration data for Almanac contract.
        Returns:
            str: The signature of the registration data.
        Raises:
            AssertionError: If the Almanac contract address is None.
        """
        assert self._almanac_contract.address is not None
        return self._identity.sign_registration(
            str(self._almanac_contract.address),
            self._almanac_contract.get_sequence(self.address),
        )

    def update_endpoints(self, endpoints: List[AgentEndpoint]):
        """
        Update the list of endpoints.

        Args:
            endpoints (List[AgentEndpoint]): List of endpoint dictionaries.

        """

        self._endpoints = endpoints

    def update_loop(self, loop):
        """
        Update the event loop.

        Args:
            loop: The event loop.

        """

        self._loop = loop

    def update_queries(self, queries):
        """
        Update the queries attribute.

        Args:
            queries: The queries attribute.

        """

        self._queries = queries

    def update_registration_policy(self, policy: AgentRegistrationPolicy):
        """
        Update the registration policy.

        Args:
            policy: The registration policy.

        """

        self._registration_policy = policy

    async def register(self):
        """
        Register with the Almanac contract.

        This method checks for registration conditions and performs registration
        if necessary.

        """
        # Check if the deployed contract version matches the supported version
        deployed_version = self._almanac_contract.get_contract_version()
        if deployed_version != ALMANAC_CONTRACT_VERSION:
            self._logger.warning(
                "Mismatch in almanac contract versions: supported (%s), deployed (%s). "
                "Update uAgents to the latest version for compatibility.",
                ALMANAC_CONTRACT_VERSION,
                deployed_version,
            )

        await self._registration_policy.register(
            self.address, list(self.protocols.keys()), self._endpoints, self._metadata
        )

    async def _registration_loop(self):
        """
        Execute the registration loop.

        This method registers with the Almanac contract and schedules the next
        registration.

        """
        time_until_next_registration = REGISTRATION_UPDATE_INTERVAL_SECONDS
        try:
            await self.register()
        except InsufficientFundsError:
            time_until_next_registration = 2 * AVERAGE_BLOCK_INTERVAL
        except Exception as ex:
            self._logger.exception(f"Failed to register on almanac contract: {ex}")
            time_until_next_registration = REGISTRATION_RETRY_INTERVAL_SECONDS

        # schedule the next registration update
        self._loop.create_task(
            _delay(self._registration_loop(), time_until_next_registration)
        )

    def on_interval(
        self,
        period: float,
        messages: Optional[Union[Type[Model], Set[Type[Model]]]] = None,
    ):
        """
        Decorator to register an interval handler for the provided period.

        Args:
            period (float): The interval period.
            messages (Optional[Union[Type[Model], Set[Type[Model]]]]): Optional message types.

        Returns:
            Callable: The decorator function for registering interval handlers.

        """

        return self._protocol.on_interval(period, messages)

    def on_query(
        self,
        model: Type[Model],
        replies: Optional[Union[Type[Model], Set[Type[Model]]]] = None,
    ):
        """
        Set up a query event with a callback.

        Args:
            model (Type[Model]): The query model.
            replies (Optional[Union[Model, Set[Model]]]): Optional reply models.

        Returns:
            Callable: The decorator function for registering query handlers.

        """

        return self._protocol.on_query(model, replies)

    def on_message(
        self,
        model: Type[Model],
        replies: Optional[Union[Type[Model], Set[Type[Model]]]] = None,
        allow_unverified: Optional[bool] = False,
    ):
        """
        Decorator to register an message handler for the provided message model.

        Args:
            model (Type[Model]): The message model.
            replies (Optional[Union[Type[Model], Set[Type[Model]]]]): Optional reply models.
            allow_unverified (Optional[bool]): Allow unverified messages.

        Returns:
            Callable: The decorator function for registering message handlers.

        """

        return self._protocol.on_message(model, replies, allow_unverified)

    def on_event(self, event_type: str):
        """
        Decorator to register an event handler for a specific event type.

        Args:
            event_type (str): The type of event.

        Returns:
            Callable: The decorator function for registering event handlers.

        """

        def decorator_on_event(func: EventCallback) -> EventCallback:
            """
            Decorator function to register an event handler for a specific event type.

            Args:
                func (EventCallback): The event handler function.

            Returns:
                EventCallback: The decorated event handler function.

            """

            @functools.wraps(func)
            def handler(*args, **kwargs):
                return func(*args, **kwargs)

            self._add_event_handler(event_type, func)

            return handler

        return decorator_on_event

    def _on_rest(
        self,
        method: RestMethod,
        endpoint: str,
        request: Optional[Type[Model]],
        response: Type[Model],
    ):
        if self._init_done and self._server.has_rest_endpoint(method, endpoint):
            self._logger.warning(
                f"Discarding duplicate REST endpoint: {method} {endpoint}"
            )
            return lambda func: func

        def decorator_on_rest(func: RestHandler):
            @functools.wraps(RestGetHandler if method == "GET" else RestPostHandler)
            def handler(*args, **kwargs):
                return func(*args, **kwargs)

            self._rest_handlers[(method, endpoint)] = handler

            self._server.add_rest_endpoint(
                self.address, method, endpoint, request, response
            )

            return handler

        return decorator_on_rest

    def on_rest_get(self, endpoint: str, response: Type[Model]):
        return self._on_rest("GET", endpoint, None, response)

    def on_rest_post(self, endpoint: str, request: Type[Model], response: Type[Model]):
        return self._on_rest("POST", endpoint, request, response)

    def _add_event_handler(
        self,
        event_type: str,
        func: EventCallback,
    ) -> None:
        """
        Add an event handler function to the specified event type.

        Args:
            event_type (str): The type of event.
            func (EventCallback): The event handler function.

        """

        if event_type == "startup":
            self._on_startup.append(func)
        elif event_type == "shutdown":
            self._on_shutdown.append(func)

    def on_wallet_message(
        self,
    ):
        """
        Add a handler for wallet messages.

        """
        if self._wallet_messaging_client is None:
            self._logger.warning(
                "Discarding 'on_wallet_message' handler because wallet messaging is disabled"
            )
            return lambda func: func
        return self._wallet_messaging_client.on_message()

    def include(self, protocol: Protocol, publish_manifest: Optional[bool] = False):
        """
        Include a protocol into the agent's capabilities.

        Args:
            protocol (Protocol): The protocol to include.
            publish_manifest (Optional[bool]): Flag to publish the protocol's manifest.

        Raises:
            RuntimeError: If a duplicate model, signed message handler, or message handler
            is encountered.

        """
        for func, period in protocol.intervals:
            self._interval_handlers.append((func, period))

        self._interval_messages.update(protocol.interval_messages)

        for schema_digest in protocol.models:
            if schema_digest in self._models:
                raise RuntimeError("Unable to register duplicate model")
            if schema_digest in self._signed_message_handlers:
                raise RuntimeError("Unable to register duplicate message handler")
            if schema_digest in protocol.signed_message_handlers:
                self._signed_message_handlers[schema_digest] = (
                    protocol.signed_message_handlers[schema_digest]
                )
            elif schema_digest in protocol.unsigned_message_handlers:
                self._unsigned_message_handlers[schema_digest] = (
                    protocol.unsigned_message_handlers[schema_digest]
                )
            else:
                raise RuntimeError("Unable to lookup up message handler in protocol")

            self._models[schema_digest] = protocol.models[schema_digest]

            if schema_digest in protocol.replies:
                self._replies[schema_digest] = protocol.replies[schema_digest]

        if protocol.digest is not None:
            self.protocols[protocol.digest] = protocol

        if publish_manifest:
            self.publish_manifest(protocol.manifest())

    def publish_manifest(self, manifest: Dict[str, Any]):
        """
        Publish a protocol manifest to the Almanac service.

        Args:
            manifest (Dict[str, Any]): The protocol manifest.

        """
        try:
            resp = requests.post(
                f"{self._agentverse['http_prefix']}://{self._agentverse['base_url']}"
                + "/v1/almanac/manifests",
                json=manifest,
                timeout=5,
            )
            if resp.status_code == 200:
                self._logger.info(
                    f"Manifest published successfully: {manifest['metadata']['name']}"
                )
            else:
                self._logger.warning(f"Unable to publish manifest: {resp.text}")
        except requests.exceptions.RequestException as ex:
            self._logger.warning(f"Unable to publish manifest: {ex}")

    async def handle_message(
        self, sender, schema_digest: str, message: JsonStr, session: uuid.UUID
    ):
        """
        Handle an incoming message.

        Args:
            sender: The sender of the message.
            schema_digest (str): The digest of the message schema.
            message (JsonStr): The message content in JSON format.
            session (uuid.UUID): The session UUID.

        """
        await self._message_queue.put((schema_digest, sender, message, session))

    async def handle_rest(
        self, method: RestMethod, endpoint: str, message: Optional[Model]
    ) -> Optional[Union[Dict[str, Any], Model]]:
        """
        Handle a REST request.

        Args:
            method (RestMethod): The REST method.
            endpoint (str): The REST endpoint.
            message (Model): The message content.

        """
        handler = self._rest_handlers.get((method, endpoint))
        if not handler:
            return None

        args = []
        args.append(self._build_context())
        if message:
            args.append(message)

        return await handler(*args)  # type: ignore

    async def _startup(self):
        """
        Perform startup actions.

        """
        if self._endpoints:
            await self._registration_loop()

        else:
            self._logger.warning(
                "No endpoints provided. Skipping registration: Agent won't be reachable."
            )
        for handler in self._on_startup:
            try:
                ctx = self._build_context()
                await handler(ctx)
            except OSError as ex:
                self._logger.exception(f"OS Error in startup handler: {ex}")
            except RuntimeError as ex:
                self._logger.exception(f"Runtime Error in startup handler: {ex}")
            except Exception as ex:
                self._logger.exception(f"Exception in startup handler: {ex}")

    async def _shutdown(self):
        """
        Perform shutdown actions.

        """
        try:
            status = AgentStatusUpdate(agent_address=self.address, is_active=False)
            status.sign(self._identity)
            await update_agent_status(status, self._almanac_api_url)
        except Exception as ex:
            self._logger.exception(f"Failed to update agent registration status: {ex}")

        for handler in self._on_shutdown:
            try:
                ctx = self._build_context()
                await handler(ctx)
            except OSError as ex:
                self._logger.exception(f"OS Error in shutdown handler: {ex}")
            except RuntimeError as ex:
                self._logger.exception(f"Runtime Error in shutdown handler: {ex}")
            except Exception as ex:
                self._logger.exception(f"Exception in shutdown handler: {ex}")

    async def setup(self):
        """
        Include the internal agent protocol, run startup tasks, and start background tasks.
        """
        self.include(self._protocol)
        self.start_message_dispenser()
        await self._startup()
        self.start_message_receivers()
        self.start_interval_tasks()

    def start_message_dispenser(self):
        """
        Start the message dispenser.

        """
        self._loop.create_task(self._dispenser.run())

    def start_interval_tasks(self):
        """
        Start interval tasks for the agent.

        """
        for func, period in self._interval_handlers:
            self._loop.create_task(
                _run_interval(func, self._logger, self._build_context, period)
            )

    def start_message_receivers(self):
        """
        Start message receiving tasks for the agent.

        """
        # start the background message queue processor
        self._loop.create_task(self._process_message_queue())

        # start the wallet messaging client if enabled
        if self._wallet_messaging_client is not None:
            for task in [
                self._wallet_messaging_client.poll_server(),
                self._wallet_messaging_client.process_message_queue(
                    self._build_context
                ),
            ]:
                self._loop.create_task(task)

    async def start_server(self):
        """
        Start the agent's server.

        """
        if self._enable_agent_inspector:
            agentverse_url = (
                f"{self._agentverse['http_prefix']}://{self._agentverse['base_url']}"
            )
            inspector_url = f"{agentverse_url}/inspect/"
            escaped_uri = requests.utils.quote(f"http://127.0.0.1:{self._port}")
            self._logger.info(
                f"Agent inspector available at {inspector_url}"
                f"?uri={escaped_uri}&address={self.address}"
            )
        await self._server.serve()

    async def run_async(self):
        """
        Create all tasks for the agent.

        """
        await self.setup()

        tasks = [self.start_server()]

        # remove server task if mailbox is enabled and no REST handlers are defined
        if self._use_mailbox and not self._rest_handlers:
            _ = tasks.pop()
        if self._use_mailbox and self._mailbox_client is not None:
            tasks.append(self._mailbox_client.run())

        try:
            await asyncio.gather(*tasks)
        finally:
            await self._shutdown()

    def run(self):
        """
        Run the agent.

        """
        self._loop.run_until_complete(self.run_async())

    def get_message_protocol(
        self, message_schema_digest
    ) -> Optional[Tuple[str, Protocol]]:
        """
        Get the protocol for a given message schema digest.

        """
        for protocol_digest, protocol in self.protocols.items():
            if message_schema_digest in protocol.models:
                return (protocol_digest, protocol)
        return None

    async def _process_message_queue(self):
        """
        Process the message queue.

        """
        while True:
            # get an element from the queue
            schema_digest, sender, message, session = await self._message_queue.get()

            # lookup the model definition
            model_class: Optional[Type[Model]] = self._models.get(schema_digest)
            if model_class is None:
                self._logger.warning(
                    f"Received message with unrecognized schema digest: {schema_digest}"
                )
                continue

            protocol_info = self.get_message_protocol(schema_digest)
            protocol_digest = protocol_info[0] if protocol_info else None

            self._message_cache.add_entry(
                EnvelopeHistoryEntry(
                    version=1,
                    sender=sender,
                    target=self.address,
                    session=session,
                    schema_digest=schema_digest,
                    protocol_digest=protocol_digest,
                    payload=message,
                )
            )

            context = ExternalContext(
                agent=AgentRepresentation(
                    address=self.address,
                    name=self._name,
                    signing_callback=self._identity.sign_digest,
                ),
                storage=self._storage,
                ledger=self._ledger,
                resolver=self._resolver,
                dispenser=self._dispenser,
                wallet_messaging_client=self._wallet_messaging_client,
                logger=self._logger,
                queries=self._queries,
                session=session,
                replies=self._replies,
                message_received=MsgDigest(
                    message=message, schema_digest=schema_digest
                ),
                protocol=protocol_info,
            )

            # sanity check
            assert (
                context.session == session
            ), "Context object should always have message session"

            # parse the received message
            try:
                recovered = model_class.parse_raw(message)
            except ValidationError as ex:
                self._logger.warning(f"Unable to parse message: {ex}")
                await _send_error_message(
                    context,
                    sender,
                    ErrorMessage(
                        error=f"Message does not conform to expected schema: {ex}"
                    ),
                )
                continue

            # attempt to find the handler
            handler: Optional[MessageCallback] = self._unsigned_message_handlers.get(
                schema_digest
            )
            if handler is None:
                if not is_user_address(sender):
                    handler = self._signed_message_handlers.get(schema_digest)
                elif schema_digest in self._signed_message_handlers:
                    await _send_error_message(
                        context,
                        sender,
                        ErrorMessage(
                            error="Message must be sent from verified agent address"
                        ),
                    )
                    continue

            if handler is not None:
                try:
                    await handler(context, sender, recovered)
                except OSError as ex:
                    self._logger.exception(f"OS Error in message handler: {ex}")
                except RuntimeError as ex:
                    self._logger.exception(f"Runtime Error in message handler: {ex}")
                except Exception as ex:
                    self._logger.exception(f"Exception in message handler: {ex}")


class Bureau:
    # pylint: disable=protected-access
    """
    A class representing a Bureau of agents.

    This class manages a collection of agents and orchestrates their execution.

    Args:
        agents (Optional[List[Agent]]): The list of agents to be managed by the bureau.
        port (Optional[int]): The port number for the server.
        endpoint (Optional[Union[str, List[str], Dict[str, dict]]]): Configuration
        for agent endpoints.

    Attributes:
        _loop (asyncio.AbstractEventLoop): The event loop.
        _agents (List[Agent]): The list of agents to be managed by the bureau.
        _registered_agents (List[Agent]): The list of agents contained in the bureau.
        _endpoints (List[Dict[str, Any]]): The endpoint configuration for the bureau.
        _port (int): The port on which the bureau's server runs.
        _queries (Dict[str, asyncio.Future]): Dictionary mapping query senders to their
        response Futures.
        _logger (Logger): The logger instance.
        _server (ASGIServer): The ASGI server instance for handling requests.
        _use_mailbox (bool): A flag indicating whether mailbox functionality is enabled for any
        of the agents.

    """

    def __init__(
        self,
        agents: Optional[List[Agent]] = None,
        port: Optional[int] = None,
        endpoint: Optional[Union[str, List[str], Dict[str, dict]]] = None,
        loop: Optional[asyncio.AbstractEventLoop] = None,
        log_level: Union[int, str] = logging.INFO,
    ):
        """
        Initialize a Bureau instance.

        Args:
            port (Optional[int]): The port on which the bureau's server will run.
            endpoint (Optional[Union[str, List[str], Dict[str, dict]]]): The endpoint configuration
            for the bureau.
        """
        self._loop = loop or asyncio.get_event_loop_policy().get_event_loop()
        self._agents: List[Agent] = []
        self._endpoints = parse_endpoint_config(endpoint)
        self._port = port or 8000
        self._queries: Dict[str, asyncio.Future] = {}
        self._logger = get_logger("bureau", log_level)
        self._server = ASGIServer(
            port=self._port,
            loop=self._loop,
            queries=self._queries,
            logger=self._logger,
        )
        self._use_mailbox = False

        if agents is not None:
            for agent in agents:
                self.add(agent)

    def add(self, agent: Agent):
        """
        Add an agent to the bureau.

        Args:
            agent (Agent): The agent to be added.

        """
        if agent in self._agents:
            return
        agent.update_loop(self._loop)
        agent.update_queries(self._queries)
        if agent.agentverse["use_mailbox"]:
            self._use_mailbox = True
        else:
            agent.update_endpoints(self._endpoints)
        self._server._rest_handler_map.update(agent._server._rest_handler_map)
        self._agents.append(agent)

    async def run_async(self):
        """
        Run the agents managed by the bureau.

        """
        tasks = [self._server.serve()]
        for agent in self._agents:
            await agent.setup()
            if agent.agentverse["use_mailbox"] and agent.mailbox_client is not None:
                tasks.append(agent.mailbox_client.run())

        try:
            await asyncio.gather(*tasks)
        finally:
            await asyncio.gather(*[agent._shutdown() for agent in self._agents])

    def run(self):
        """
        Run the bureau.

        """
        self._loop.run_until_complete(self.run_async())<|MERGE_RESOLUTION|>--- conflicted
+++ resolved
@@ -50,13 +50,9 @@
 from uagents.protocol import Protocol
 from uagents.registration import (
     AgentRegistrationPolicy,
-<<<<<<< HEAD
     AgentStatusUpdate,
     DefaultRegistrationPolicy,
     update_agent_status,
-=======
-    DefaultRegistrationPolicy,
->>>>>>> ba3ebc8b
 )
 from uagents.resolver import GlobalResolver, Resolver
 from uagents.storage import KeyValueStore, get_or_create_private_keys
