--- conflicted
+++ resolved
@@ -389,31 +389,14 @@
         # register with the dispatcher
         self._dispatcher.register(self.address, self)
 
-<<<<<<< HEAD
-        self._agents_info = {
-            self.address: {
-                "protocols": list(self.protocols.keys()),
-                "endpoints": [ep.model_dump() for ep in self._endpoints],
-            }
-        }
-
-        if not self._use_mailbox:
-            self._server = ASGIServer(
-                port=self._port,
-                loop=self._loop,
-                queries=self._queries,
-                dispenser=self._dispenser,
-                agents_info=self._agents_info,
-                logger=self._logger,
-            )
-=======
+
         self._server = ASGIServer(
             port=self._port,
             loop=self._loop,
             queries=self._queries,
             logger=self._logger,
         )
->>>>>>> 3a76aa0f
+
 
         # define default error message handler
         @self.on_message(ErrorMessage)
@@ -1240,15 +1223,14 @@
         self._port = port or 8000
         self._queries: Dict[str, asyncio.Future] = {}
         self._logger = get_logger("bureau", log_level)
-<<<<<<< HEAD
-=======
+
         self._server = ASGIServer(
             port=self._port,
             loop=self._loop,
             queries=self._queries,
             logger=self._logger,
         )
->>>>>>> 3a76aa0f
+
         self._use_mailbox = False
         self._agents_info: Dict[str, Dict[str, List[str]]] = {}
 
