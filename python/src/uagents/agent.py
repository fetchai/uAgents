"""Agent"""

import asyncio
import functools
import logging
import uuid
from typing import (
    Any,
    Callable,
    Coroutine,
    Dict,
    List,
    Optional,
    Set,
    Tuple,
    Type,
    Union,
)

import requests
from cosmpy.aerial.client import LedgerClient
from cosmpy.aerial.wallet import LocalWallet, PrivateKey
from cosmpy.crypto.address import Address
from pydantic import ValidationError

from uagents.asgi import ASGIServer
from uagents.communication import Dispenser
from uagents.config import (
    AVERAGE_BLOCK_INTERVAL,
    LEDGER_PREFIX,
    MAINNET_PREFIX,
    REGISTRATION_RETRY_INTERVAL_SECONDS,
    REGISTRATION_UPDATE_INTERVAL_SECONDS,
    TESTNET_PREFIX,
    parse_agentverse_config,
    parse_endpoint_config,
)
from uagents.context import Context, ContextFactory, ExternalContext, InternalContext
from uagents.crypto import Identity, derive_key_from_seed, is_user_address
from uagents.dispatch import Sink, dispatcher
from uagents.envelope import EnvelopeHistory, EnvelopeHistoryEntry
from uagents.mailbox import MailboxClient
from uagents.models import ErrorMessage, Model
from uagents.network import (
    InsufficientFundsError,
    get_almanac_contract,
    get_ledger,
)
from uagents.protocol import Protocol
from uagents.registration import (
    AgentRegistrationPolicy,
<<<<<<< HEAD
    BatchAlmanacApiRegistrationPolicy,
    BatchRegistrationPolicy,
=======
    AgentStatusUpdate,
>>>>>>> 01873dda
    DefaultRegistrationPolicy,
    update_agent_status,
)
from uagents.resolver import GlobalResolver, Resolver
from uagents.storage import KeyValueStore, get_or_create_private_keys
from uagents.types import (
    AgentEndpoint,
    AgentInfo,
    AgentMetadata,
    EventCallback,
    IntervalCallback,
    JsonStr,
    MessageCallback,
    MsgDigest,
    RestGetHandler,
    RestHandler,
    RestHandlerMap,
    RestMethod,
    RestPostHandler,
)
from uagents.utils import get_logger


async def _run_interval(
    func: IntervalCallback,
    logger: logging.Logger,
    context_factory: ContextFactory,
    period: float,
):
    """
    Run the provided interval callback function at a specified period.

    Args:
        func (IntervalCallback): The interval callback function to run.
        logger (logging.Logger): The logger instance for logging interval handler activities.
        context_factory (ContextFactory): The factory function for creating the context.
        period (float): The time period at which to run the callback function.
    """
    while True:
        try:
            ctx = context_factory()
            await func(ctx)
        except OSError as ex:
            logger.exception(f"OS Error in interval handler: {ex}")
        except RuntimeError as ex:
            logger.exception(f"Runtime Error in interval handler: {ex}")
        except Exception as ex:
            logger.exception(f"Exception in interval handler: {ex}")

        await asyncio.sleep(period)


async def _delay(coroutine: Coroutine, delay_seconds: float):
    """
    Delay the execution of the provided coroutine by the specified number of seconds.

    Args:
        coroutine (Coroutine): The coroutine to delay.
        delay_seconds (float): The delay time in seconds.
    """
    await asyncio.sleep(delay_seconds)
    await coroutine


async def _send_error_message(ctx: Context, destination: str, msg: ErrorMessage):
    """
    Send an error message to the specified destination.

    Args:
        ctx (Context): The context for the agent.
        destination (str): The destination address to send the error message to.
        msg (ErrorMessage): The error message to send.
    """
    await ctx.send(destination, msg)


class AgentRepresentation:
    """
    Represents an agent in the context of a message.

    Attributes:
        _address (str): The address of the agent.
        _name (Optional[str]): The name of the agent.
        _signing_callback (Callable): The callback for signing messages.

    Properties:
        name (str): The name of the agent.
        address (str): The address of the agent.
        identifier (str): The agent's address and network prefix.

    Methods:
        sign_digest(data: bytes) -> str: Sign the provided data with the agent's identity.
    """

    def __init__(
        self,
        address: str,
        name: Optional[str],
        signing_callback: Callable,
    ):
        """
        Initialize the AgentRepresentation instance.

        Args:
            address (str): The address of the context.
            name (Optional[str]): The optional name associated with the context.
            signing_callback (Callable): The callback for signing messages.
        """
        self._address = address
        self._name = name
        self._signing_callback = signing_callback

    @property
    def name(self) -> str:
        """
        Get the name associated with the context or a truncated address if name is None.

        Returns:
            str: The name or truncated address.
        """
        if self._name is not None:
            return self._name
        return self._address[:10]

    @property
    def address(self) -> str:
        """
        Get the address of the context.

        Returns:
            str: The address of the context.
        """
        return self._address

    @property
    def identifier(self) -> str:
        """
        Get the address of the agent used for communication including the network prefix.

        Returns:
            str: The agent's address and network prefix.
        """
        return TESTNET_PREFIX + "://" + self._address

    def sign_digest(self, data: bytes) -> str:
        """
        Sign the provided data with the callback of the agent's identity.

        Args:
            data (bytes): The data to sign.

        Returns:
            str: The signature of the data.
        """
        return self._signing_callback(data)


class Agent(Sink):
    """
    An agent that interacts within a communication environment.

    Attributes:
        _name (str): The name of the agent.
        _port (int): The port on which the agent's server runs.
        _background_tasks (Set[asyncio.Task]): Set of background tasks associated with the agent.
        _resolver (Resolver): The resolver for agent communication.
        _loop (asyncio.AbstractEventLoop): The asyncio event loop used by the agent.
        _logger: The logger instance for logging agent activities.
        _endpoints (List[AgentEndpoint]): List of endpoints at which the agent is reachable.
        _use_mailbox (bool): Indicates if the agent uses a mailbox for communication.
        _agentverse (dict): Agentverse configuration settings.
        _mailbox_client (MailboxClient): The client for interacting with the agentverse mailbox.
        _ledger: The client for interacting with the blockchain ledger.
        _almanac_contract: The almanac contract for registering agent addresses to endpoints.
        _storage: Key-value store for agent data storage.
        _interval_handlers (List[Tuple[IntervalCallback, float]]): List of interval
        handlers and their periods.
        _interval_messages (Set[str]): Set of message digests that may be sent by interval tasks.
        _signed_message_handlers (Dict[str, MessageCallback]): Handlers for signed messages.
        _unsigned_message_handlers (Dict[str, MessageCallback]): Handlers for
        unsigned messages.
        _message_cache (EnvelopeHistory): History of messages received by the agent.
        _models (Dict[str, Type[Model]]): Dictionary mapping supported message digests to messages.
        _replies (Dict[str, Dict[str, Type[Model]]]): Dictionary of allowed replies for each type
        of incoming message.
        _queries (Dict[str, asyncio.Future]): Dictionary mapping query senders to their response
        Futures.
        _dispatcher: The dispatcher for internal handling/sorting of messages.
        _dispenser: The dispatcher for external message handling.
        _message_queue: Asynchronous queue for incoming messages.
        _on_startup (List[Callable]): List of functions to run on agent startup.
        _on_shutdown (List[Callable]): List of functions to run on agent shutdown.
        _version (str): The version of the agent.
        _protocol (Protocol): The internal agent protocol consisting of all interval and message
        handlers assigned with agent decorators.
        protocols (Dict[str, Protocol]): Dictionary mapping all supported protocol digests to their
        corresponding protocols.
        _ctx (Context): The context for agent interactions.
        _test (bool): True if the agent will register and transact on the testnet.
        _enable_agent_inspector (bool): Enable the agent inspector REST endpoints.
        _metadata (Dict[str, Any]): Metadata associated with the agent.

    Properties:
        name (str): The name of the agent.
        address (str): The address of the agent used for communication.
        identifier (str): The Agent Identifier, including network prefix and address.
        wallet (LocalWallet): The agent's wallet for transacting on the ledger.
        storage (KeyValueStore): The key-value store for storage operations.
        mailbox (Dict[str, str]): The mailbox configuration for the agent.
        agentverse (Dict[str, str]): The agentverse configuration for the agent.
        mailbox_client (MailboxClient): The client for interacting with the agentverse mailbox.
        protocols (Dict[str, Protocol]): Dictionary mapping all supported protocol digests to their
        corresponding protocols.
        metadata (Optional[Dict[str, Any]]): Metadata associated with the agent.

    """

    def __init__(
        self,
        name: Optional[str] = None,
        port: Optional[int] = None,
        seed: Optional[str] = None,
        endpoint: Optional[Union[str, List[str], Dict[str, dict]]] = None,
        agentverse: Optional[Union[str, Dict[str, str]]] = None,
        mailbox: Optional[Union[str, Dict[str, str]]] = None,
        resolve: Optional[Resolver] = None,
        registration_policy: Optional[AgentRegistrationPolicy] = None,
        enable_wallet_messaging: Union[bool, Dict[str, str]] = False,
        wallet_key_derivation_index: Optional[int] = 0,
        max_resolver_endpoints: Optional[int] = None,
        version: Optional[str] = None,
        test: bool = True,
        loop: Optional[asyncio.AbstractEventLoop] = None,
        log_level: Union[int, str] = logging.INFO,
        enable_agent_inspector: bool = True,
        metadata: Optional[Dict[str, Any]] = None,
    ):
        """
        Initialize an Agent instance.

        Args:
            name (Optional[str]): The name of the agent.
            port (Optional[int]): The port on which the agent's server will run.
            seed (Optional[str]): The seed for generating keys.
            endpoint (Optional[Union[str, List[str], Dict[str, dict]]]): The endpoint configuration.
            agentverse (Optional[Union[str, Dict[str, str]]]): The agentverse configuration.
            mailbox (Optional[Union[str, Dict[str, str]]]): The mailbox configuration.
            resolve (Optional[Resolver]): The resolver to use for agent communication.
            enable_wallet_messaging (Optional[Union[bool, Dict[str, str]]]): Whether to enable
            wallet messaging. If '{"chain_id": CHAIN_ID}' is provided, this sets the chain ID for
            the messaging server.
            wallet_key_derivation_index (Optional[int]): The index used for deriving the wallet key.
            max_resolver_endpoints (Optional[int]): The maximum number of endpoints to resolve.
            version (Optional[str]): The version of the agent.
            test (Optional[bool]): True if the agent will register and transact on the testnet.
            loop (Optional[asyncio.AbstractEventLoop]): The asyncio event loop to use.
            log_level (Union[int, str]): The logging level for the agent.
            enable_agent_inspector (bool): Enable the agent inspector for debugging.
            metadata (Optional[Dict[str, Any]]): Optional metadata to include in the agent object.
        """
        self._init_done = False
        self._name = name
        self._port = port or 8000

        self._loop = loop or asyncio.get_event_loop_policy().get_event_loop()

        # initialize wallet and identity
        self._initialize_wallet_and_identity(seed, name, wallet_key_derivation_index)
        self._logger = get_logger(self.name, level=log_level)

        # configure endpoints and mailbox
        self._endpoints = parse_endpoint_config(endpoint)
        self._use_mailbox = False

        if mailbox:
            # agentverse config overrides mailbox config
            # but mailbox is kept for backwards compatibility
            if agentverse:
                self._logger.warning(
                    "Ignoring the provided 'mailbox' configuration since 'agentverse' overrides it"
                )
            else:
                agentverse = mailbox
        self._agentverse = parse_agentverse_config(agentverse)
        self._use_mailbox = self._agentverse["use_mailbox"]
        if self._use_mailbox:
            self._mailbox_client = MailboxClient(self, self._logger)
            # if mailbox is provided, override endpoints with mailbox endpoint
            self._endpoints = [
                AgentEndpoint(
                    url=f"{self.mailbox['http_prefix']}://{self.mailbox['base_url']}/v1/submit",
                    weight=1,
                )
            ]
        else:
            self._mailbox_client = None

        self._almanac_api_url = f"{self._agentverse['http_prefix']}://{self._agentverse['base_url']}/v1/almanac"
        self._resolver = resolve or GlobalResolver(
            max_endpoints=max_resolver_endpoints,
            almanac_api_url=self._almanac_api_url,
        )

        self._ledger = get_ledger(test)
        self._almanac_contract = get_almanac_contract(test)
        self._storage = KeyValueStore(self.address[0:16])
        self._interval_handlers: List[Tuple[IntervalCallback, float]] = []
        self._interval_messages: Set[str] = set()
        self._signed_message_handlers: Dict[str, MessageCallback] = {}
        self._unsigned_message_handlers: Dict[str, MessageCallback] = {}
        self._message_cache: EnvelopeHistory = EnvelopeHistory(envelopes=[])
        self._rest_handlers: RestHandlerMap = {}
        self._models: Dict[str, Type[Model]] = {}
        self._replies: Dict[str, Dict[str, Type[Model]]] = {}
        self._queries: Dict[str, asyncio.Future] = {}
        self._dispatcher = dispatcher
        self._dispenser = Dispenser(msg_cache_ref=self._message_cache)
        self._message_queue = asyncio.Queue()
        self._on_startup = []
        self._on_shutdown = []
        self._test = test
        self._version = version or "0.1.0"
        self._registration_policy = registration_policy or DefaultRegistrationPolicy(
            self._identity,
            self._ledger,
            self._wallet,
            self._almanac_contract,
            self._test,
            logger=self._logger,
            almanac_api=self._almanac_api_url,
        )
        self._metadata = self._initialize_metadata(metadata)

        self.initialize_wallet_messaging(enable_wallet_messaging)

        # initialize the internal agent protocol
        self._protocol = Protocol(name=self._name, version=self._version)

        # keep track of supported protocols
        self.protocols: Dict[str, Protocol] = {}

        # register with the dispatcher
        self._dispatcher.register(self.address, self)

        self._server = ASGIServer(
            port=self._port,
            loop=self._loop,
            queries=self._queries,
            logger=self._logger,
        )

        # define default error message handler
        @self.on_message(ErrorMessage)
        async def _handle_error_message(ctx: Context, sender: str, msg: ErrorMessage):
            ctx.logger.exception(f"Received error message from {sender}: {msg.error}")

        # define default rest message handlers if agent inspector is enabled
        if enable_agent_inspector:

            @self.on_rest_get("/agent_info", AgentInfo)  # type: ignore
            async def _handle_get_info(_ctx: Context):
                return AgentInfo(
                    agent_address=self.address,
                    endpoints=self._endpoints,
                    protocols=list(self.protocols.keys()),
                )

            @self.on_rest_get("/messages", EnvelopeHistory)  # type: ignore
            async def _handle_get_messages(_ctx: Context):
                return self._message_cache

        self._enable_agent_inspector = enable_agent_inspector

        self._init_done = True

    def _build_context(self) -> InternalContext:
        """
        An internal method to build the context for the agent.

        Returns:
            InternalContext: The internal context for the agent.
        """
        return InternalContext(
            agent=AgentRepresentation(
                address=self.address,
                name=self._name,
                signing_callback=self._identity.sign_digest,
            ),
            storage=self._storage,
            ledger=self._ledger,
            resolver=self._resolver,
            dispenser=self._dispenser,
            interval_messages=self._interval_messages,
            wallet_messaging_client=self._wallet_messaging_client,
            logger=self._logger,
        )

    def _initialize_wallet_and_identity(self, seed, name, wallet_key_derivation_index):
        """
        Initialize the wallet and identity for the agent.

        If seed is provided, the identity and wallet are derived from the seed.
        If seed is not provided, they are either generated or fetched based on the provided name.

        Args:
            seed (str or None): The seed for generating keys.
            name (str or None): The name of the agent.
            wallet_key_derivation_index (int): The index for deriving the wallet key.
        """
        if seed is None:
            if name is None:
                self._wallet = LocalWallet.generate()
                self._identity = Identity.generate()
            else:
                identity_key, wallet_key = get_or_create_private_keys(name)
                self._wallet = LocalWallet(PrivateKey(wallet_key))
                self._identity = Identity.from_string(identity_key)
        else:
            self._identity = Identity.from_seed(seed, 0)
            self._wallet = LocalWallet(
                PrivateKey(
                    derive_key_from_seed(
                        seed, LEDGER_PREFIX, wallet_key_derivation_index
                    )
                ),
                prefix=LEDGER_PREFIX,
            )
        if name is None:
            self._name = self.address[0:16]

    def initialize_wallet_messaging(
        self, enable_wallet_messaging: Union[bool, Dict[str, str]]
    ):
        """
        Initialize wallet messaging for the agent.

        Args:
            enable_wallet_messaging (Union[bool, Dict[str, str]]): Wallet messaging configuration.
        """
        if enable_wallet_messaging:
            wallet_chain_id = self._ledger.network_config.chain_id
            if (
                isinstance(enable_wallet_messaging, dict)
                and "chain_id" in enable_wallet_messaging
            ):
                wallet_chain_id = enable_wallet_messaging["chain_id"]

            try:
                from uagents.wallet_messaging import WalletMessagingClient

                self._wallet_messaging_client = WalletMessagingClient(
                    self._identity,
                    self._wallet,
                    wallet_chain_id,
                    self._logger,
                )
            except ModuleNotFoundError:
                self._logger.exception(
                    "Unable to include wallet messaging. "
                    "Please install the 'wallet' extra to enable wallet messaging."
                )
                self._wallet_messaging_client = None
        else:
            self._wallet_messaging_client = None

    def _initialize_metadata(
        self, metadata: Optional[Dict[str, Any]]
    ) -> Dict[str, Any]:
        """
        Initialize the metadata for the agent.

        Args:
            metadata (Optional[Dict[str, Any]]): The metadata to include in the agent object.

        Returns:
            Dict[str, Any]: The filtered metadata.
        """
        if not metadata:
            return {}

        try:
            model = AgentMetadata.model_validate(metadata)
            validated_metadata = model.model_dump(exclude_unset=True)
        except ValidationError as e:
            self._logger.error(e)
            raise RuntimeError("Invalid metadata provided for agent.") from None

        return validated_metadata

    @property
    def name(self) -> str:
        """
        Get the name of the agent.

        Returns:
            str: The name of the agent.
        """
        return self._name or self.address[0:16]

    @property
    def address(self) -> str:
        """
        Get the address of the agent used for communication.

        Returns:
            str: The agent's address.
        """
        return self._identity.address

    @property
    def identifier(self) -> str:
        """
        Get the Agent Identifier, including network prefix and address.

        Returns:
            str: The agent's identifier.
        """
        prefix = TESTNET_PREFIX if self._test else MAINNET_PREFIX
        return prefix + "://" + self._identity.address

    @property
    def wallet(self) -> LocalWallet:
        """
        Get the wallet of the agent.

        Returns:
            LocalWallet: The agent's wallet.
        """
        return self._wallet

    @property
    def ledger(self) -> LedgerClient:
        """
        Get the ledger of the agent.

        Returns:
            LedgerClient: The agent's ledger
        """
        return self._ledger

    @property
    def storage(self) -> KeyValueStore:
        """
        Get the key-value store used by the agent for data storage.

        Returns:
            KeyValueStore: The key-value store instance.
        """
        return self._storage

    @property
    def mailbox(self) -> Dict[str, str]:
        """
        Get the mailbox configuration of the agent.
        Agentverse overrides it but mailbox is kept for backwards compatibility.

        Returns:
            Dict[str, str]: The mailbox configuration.
        """
        return self._agentverse

    @property
    def agentverse(self) -> Dict[str, str]:
        """
        Get the agentverse configuration of the agent.

        Returns:
            Dict[str, str]: The agentverse configuration.
        """
        return self._agentverse

    @property
    def mailbox_client(self) -> Optional[MailboxClient]:
        """
        Get the mailbox client used by the agent for mailbox communication.

        Returns:
            Optional[MailboxClient]: The mailbox client instance.
        """
        return self._mailbox_client

    @property
    def balance(self) -> int:
        """
        Get the balance of the agent.

        Returns:
            int: Bank balance.
        """

        return self.ledger.query_bank_balance(Address(self.wallet.address()))

    @property
    def metadata(self) -> Dict[str, Any]:
        """
        Get the metadata associated with the agent.

        Returns:
            Dict[str, Any]: The metadata associated with the agent.
        """
        return self._metadata

    @mailbox.setter
    def mailbox(self, config: Union[str, Dict[str, str]]):
        """
        Set the mailbox configuration for the agent.
        Agentverse overrides it but mailbox is kept for backwards compatibility.

        Args:
            config (Union[str, Dict[str, str]]): The new mailbox configuration.
        """
        self._agentverse = parse_agentverse_config(config)

    @agentverse.setter
    def agentverse(self, config: Union[str, Dict[str, str]]):
        """
        Set the agentverse configuration for the agent.

        Args:
            config (Union[str, Dict[str, str]]): The new agentverse configuration.
        """
        self._agentverse = parse_agentverse_config(config)

    def sign(self, data: bytes) -> str:
        """
        Sign the provided data.

        Args:
            data (bytes): The data to be signed.

        Returns:
            str: The signature of the data.

        """
        return self._identity.sign(data)

    def sign_digest(self, digest: bytes) -> str:
        """
        Sign the provided digest.

        Args:
            digest (bytes): The digest to be signed.

        Returns:
            str: The signature of the digest.

        """
        return self._identity.sign_digest(digest)

    def sign_registration(self, current_time: int) -> str:
        """
        Sign the registration data for Almanac contract.
        Returns:
            str: The signature of the registration data.
        Raises:
            AssertionError: If the Almanac contract address is None.
        """
        assert self._almanac_contract.address is not None
        return self._identity.sign_registration(
            str(self._almanac_contract.address),
            current_time,
            str(self.wallet.address()),
        )

    def update_endpoints(self, endpoints: List[AgentEndpoint]):
        """
        Update the list of endpoints.

        Args:
            endpoints (List[AgentEndpoint]): List of endpoint dictionaries.

        """

        self._endpoints = endpoints

    def update_loop(self, loop):
        """
        Update the event loop.

        Args:
            loop: The event loop.

        """

        self._loop = loop

    def update_queries(self, queries):
        """
        Update the queries attribute.

        Args:
            queries: The queries attribute.

        """

        self._queries = queries

    def update_registration_policy(self, policy: AgentRegistrationPolicy):
        """
        Update the registration policy.

        Args:
            policy: The registration policy.

        """

        self._registration_policy = policy

    async def register(self):
        """
        Register with the Almanac contract.

        This method checks for registration conditions and performs registration
        if necessary.

        """
        await self._registration_policy.register(
            self.address, list(self.protocols.keys()), self._endpoints, self._metadata
        )

    async def _schedule_registration(self):
        """
        Execute the registration loop.

        This method registers with the Almanac contract and schedules the next
        registration.

        """
        time_until_next_registration = REGISTRATION_UPDATE_INTERVAL_SECONDS
        try:
            await self.register()
        except InsufficientFundsError:
            time_until_next_registration = 2 * AVERAGE_BLOCK_INTERVAL
        except Exception as ex:
            self._logger.exception(f"Failed to register: {ex}")
            time_until_next_registration = REGISTRATION_RETRY_INTERVAL_SECONDS

        # schedule the next registration update
        self._loop.create_task(
            _delay(self._schedule_registration(), time_until_next_registration)
        )

    def on_interval(
        self,
        period: float,
        messages: Optional[Union[Type[Model], Set[Type[Model]]]] = None,
    ):
        """
        Decorator to register an interval handler for the provided period.

        Args:
            period (float): The interval period.
            messages (Optional[Union[Type[Model], Set[Type[Model]]]]): Optional message types.

        Returns:
            Callable: The decorator function for registering interval handlers.

        """

        return self._protocol.on_interval(period, messages)

    def on_query(
        self,
        model: Type[Model],
        replies: Optional[Union[Type[Model], Set[Type[Model]]]] = None,
    ):
        """
        Set up a query event with a callback.

        Args:
            model (Type[Model]): The query model.
            replies (Optional[Union[Model, Set[Model]]]): Optional reply models.

        Returns:
            Callable: The decorator function for registering query handlers.

        """

        return self._protocol.on_query(model, replies)

    def on_message(
        self,
        model: Type[Model],
        replies: Optional[Union[Type[Model], Set[Type[Model]]]] = None,
        allow_unverified: Optional[bool] = False,
    ):
        """
        Decorator to register an message handler for the provided message model.

        Args:
            model (Type[Model]): The message model.
            replies (Optional[Union[Type[Model], Set[Type[Model]]]]): Optional reply models.
            allow_unverified (Optional[bool]): Allow unverified messages.

        Returns:
            Callable: The decorator function for registering message handlers.

        """

        return self._protocol.on_message(model, replies, allow_unverified)

    def on_event(self, event_type: str):
        """
        Decorator to register an event handler for a specific event type.

        Args:
            event_type (str): The type of event.

        Returns:
            Callable: The decorator function for registering event handlers.

        """

        def decorator_on_event(func: EventCallback) -> EventCallback:
            """
            Decorator function to register an event handler for a specific event type.

            Args:
                func (EventCallback): The event handler function.

            Returns:
                EventCallback: The decorated event handler function.

            """

            @functools.wraps(func)
            def handler(*args, **kwargs):
                return func(*args, **kwargs)

            self._add_event_handler(event_type, func)

            return handler

        return decorator_on_event

    def _on_rest(
        self,
        method: RestMethod,
        endpoint: str,
        request: Optional[Type[Model]],
        response: Type[Model],
    ):
        if self._init_done and self._server.has_rest_endpoint(method, endpoint):
            self._logger.warning(
                f"Discarding duplicate REST endpoint: {method} {endpoint}"
            )
            return lambda func: func

        def decorator_on_rest(func: RestHandler):
            @functools.wraps(RestGetHandler if method == "GET" else RestPostHandler)
            def handler(*args, **kwargs):
                return func(*args, **kwargs)

            self._rest_handlers[(method, endpoint)] = handler

            self._server.add_rest_endpoint(
                self.address, method, endpoint, request, response
            )

            return handler

        return decorator_on_rest

    def on_rest_get(self, endpoint: str, response: Type[Model]):
        return self._on_rest("GET", endpoint, None, response)

    def on_rest_post(self, endpoint: str, request: Type[Model], response: Type[Model]):
        return self._on_rest("POST", endpoint, request, response)

    def _add_event_handler(
        self,
        event_type: str,
        func: EventCallback,
    ) -> None:
        """
        Add an event handler function to the specified event type.

        Args:
            event_type (str): The type of event.
            func (EventCallback): The event handler function.

        """

        if event_type == "startup":
            self._on_startup.append(func)
        elif event_type == "shutdown":
            self._on_shutdown.append(func)

    def on_wallet_message(
        self,
    ):
        """
        Add a handler for wallet messages.

        """
        if self._wallet_messaging_client is None:
            self._logger.warning(
                "Discarding 'on_wallet_message' handler because wallet messaging is disabled"
            )
            return lambda func: func
        return self._wallet_messaging_client.on_message()

    def include(self, protocol: Protocol, publish_manifest: Optional[bool] = False):
        """
        Include a protocol into the agent's capabilities.

        Args:
            protocol (Protocol): The protocol to include.
            publish_manifest (Optional[bool]): Flag to publish the protocol's manifest.

        Raises:
            RuntimeError: If a duplicate model, signed message handler, or message handler
            is encountered.

        """
        for func, period in protocol.intervals:
            self._interval_handlers.append((func, period))

        self._interval_messages.update(protocol.interval_messages)

        for schema_digest in protocol.models:
            if schema_digest in self._models:
                raise RuntimeError("Unable to register duplicate model")
            if schema_digest in self._signed_message_handlers:
                raise RuntimeError("Unable to register duplicate message handler")
            if schema_digest in protocol.signed_message_handlers:
                self._signed_message_handlers[schema_digest] = (
                    protocol.signed_message_handlers[schema_digest]
                )
            elif schema_digest in protocol.unsigned_message_handlers:
                self._unsigned_message_handlers[schema_digest] = (
                    protocol.unsigned_message_handlers[schema_digest]
                )
            else:
                raise RuntimeError("Unable to lookup up message handler in protocol")

            self._models[schema_digest] = protocol.models[schema_digest]

            if schema_digest in protocol.replies:
                self._replies[schema_digest] = protocol.replies[schema_digest]

        if protocol.digest is not None:
            self.protocols[protocol.digest] = protocol

        if publish_manifest:
            self.publish_manifest(protocol.manifest())

    def publish_manifest(self, manifest: Dict[str, Any]):
        """
        Publish a protocol manifest to the Almanac service.

        Args:
            manifest (Dict[str, Any]): The protocol manifest.

        """
        try:
            resp = requests.post(
                f"{self._agentverse['http_prefix']}://{self._agentverse['base_url']}"
                + "/v1/almanac/manifests",
                json=manifest,
                timeout=5,
            )
            if resp.status_code == 200:
                self._logger.info(
                    f"Manifest published successfully: {manifest['metadata']['name']}"
                )
            else:
                self._logger.warning(f"Unable to publish manifest: {resp.text}")
        except requests.exceptions.RequestException as ex:
            self._logger.warning(f"Unable to publish manifest: {ex}")

    async def handle_message(
        self, sender, schema_digest: str, message: JsonStr, session: uuid.UUID
    ):
        """
        Handle an incoming message.

        Args:
            sender: The sender of the message.
            schema_digest (str): The digest of the message schema.
            message (JsonStr): The message content in JSON format.
            session (uuid.UUID): The session UUID.

        """
        await self._message_queue.put((schema_digest, sender, message, session))

    async def handle_rest(
        self, method: RestMethod, endpoint: str, message: Optional[Model]
    ) -> Optional[Union[Dict[str, Any], Model]]:
        """
        Handle a REST request.

        Args:
            method (RestMethod): The REST method.
            endpoint (str): The REST endpoint.
            message (Model): The message content.

        """
        handler = self._rest_handlers.get((method, endpoint))
        if not handler:
            return None

        args = []
        args.append(self._build_context())
        if message:
            args.append(message)

        return await handler(*args)  # type: ignore

    async def _startup(self, start_registration_loop: bool = True):
        """
        Perform startup actions.

        """
        if start_registration_loop:
            if self._endpoints:
                await self._schedule_registration()
            else:
                self._logger.warning(
                    "No endpoints provided. Skipping registration: Agent won't be reachable."
                )
        for handler in self._on_startup:
            try:
                ctx = self._build_context()
                await handler(ctx)
            except OSError as ex:
                self._logger.exception(f"OS Error in startup handler: {ex}")
            except RuntimeError as ex:
                self._logger.exception(f"Runtime Error in startup handler: {ex}")
            except Exception as ex:
                self._logger.exception(f"Exception in startup handler: {ex}")

    async def _shutdown(self):
        """
        Perform shutdown actions.

        """
        try:
            status = AgentStatusUpdate(agent_address=self.address, is_active=False)
            status.sign(self._identity)
            await update_agent_status(status, self._almanac_api_url)
        except Exception as ex:
            self._logger.exception(f"Failed to update agent registration status: {ex}")

        for handler in self._on_shutdown:
            try:
                ctx = self._build_context()
                await handler(ctx)
            except OSError as ex:
                self._logger.exception(f"OS Error in shutdown handler: {ex}")
            except RuntimeError as ex:
                self._logger.exception(f"Runtime Error in shutdown handler: {ex}")
            except Exception as ex:
                self._logger.exception(f"Exception in shutdown handler: {ex}")

    async def setup(self, start_registration_loop: bool = True):
        """
        Include the internal agent protocol, run startup tasks, and start background tasks.
        """
        self.include(self._protocol)
        self.start_message_dispenser()
        await self._startup(start_registration_loop)
        self.start_message_receivers()
        self.start_interval_tasks()

    def start_message_dispenser(self):
        """
        Start the message dispenser.

        """
        self._loop.create_task(self._dispenser.run())

    def start_interval_tasks(self):
        """
        Start interval tasks for the agent.

        """
        for func, period in self._interval_handlers:
            self._loop.create_task(
                _run_interval(func, self._logger, self._build_context, period)
            )

    def start_message_receivers(self):
        """
        Start message receiving tasks for the agent.

        """
        # start the background message queue processor
        self._loop.create_task(self._process_message_queue())

        # start the wallet messaging client if enabled
        if self._wallet_messaging_client is not None:
            for task in [
                self._wallet_messaging_client.poll_server(),
                self._wallet_messaging_client.process_message_queue(
                    self._build_context
                ),
            ]:
                self._loop.create_task(task)

    async def start_server(self):
        """
        Start the agent's server.

        """
        if self._enable_agent_inspector:
            agentverse_url = (
                f"{self._agentverse['http_prefix']}://{self._agentverse['base_url']}"
            )
            inspector_url = f"{agentverse_url}/inspect/"
            escaped_uri = requests.utils.quote(f"http://127.0.0.1:{self._port}")
            self._logger.info(
                f"Agent inspector available at {inspector_url}"
                f"?uri={escaped_uri}&address={self.address}"
            )
        await self._server.serve()

    async def run_async(self):
        """
        Create all tasks for the agent.

        """
        await self.setup()

        tasks = [self.start_server()]

        # remove server task if mailbox is enabled and no REST handlers are defined
        if self._use_mailbox and not self._rest_handlers:
            _ = tasks.pop()
        if self._use_mailbox and self._mailbox_client is not None:
            tasks.append(self._mailbox_client.run())

        try:
            await asyncio.gather(*tasks)
        finally:
            await self._shutdown()

    def run(self):
        """
        Run the agent.

        """
        self._loop.run_until_complete(self.run_async())

    def get_message_protocol(
        self, message_schema_digest
    ) -> Optional[Tuple[str, Protocol]]:
        """
        Get the protocol for a given message schema digest.

        """
        for protocol_digest, protocol in self.protocols.items():
            if message_schema_digest in protocol.models:
                return (protocol_digest, protocol)
        return None

    async def _process_message_queue(self):
        """
        Process the message queue.

        """
        while True:
            # get an element from the queue
            schema_digest, sender, message, session = await self._message_queue.get()

            # lookup the model definition
            model_class: Optional[Type[Model]] = self._models.get(schema_digest)
            if model_class is None:
                self._logger.warning(
                    f"Received message with unrecognized schema digest: {schema_digest}"
                )
                continue

            protocol_info = self.get_message_protocol(schema_digest)
            protocol_digest = protocol_info[0] if protocol_info else None

            self._message_cache.add_entry(
                EnvelopeHistoryEntry(
                    version=1,
                    sender=sender,
                    target=self.address,
                    session=session,
                    schema_digest=schema_digest,
                    protocol_digest=protocol_digest,
                    payload=message,
                )
            )

            context = ExternalContext(
                agent=AgentRepresentation(
                    address=self.address,
                    name=self._name,
                    signing_callback=self._identity.sign_digest,
                ),
                storage=self._storage,
                ledger=self._ledger,
                resolver=self._resolver,
                dispenser=self._dispenser,
                wallet_messaging_client=self._wallet_messaging_client,
                logger=self._logger,
                queries=self._queries,
                session=session,
                replies=self._replies,
                message_received=MsgDigest(
                    message=message, schema_digest=schema_digest
                ),
                protocol=protocol_info,
            )

            # sanity check
            assert (
                context.session == session
            ), "Context object should always have message session"

            # parse the received message
            try:
                recovered = model_class.parse_raw(message)
            except ValidationError as ex:
                self._logger.warning(f"Unable to parse message: {ex}")
                await _send_error_message(
                    context,
                    sender,
                    ErrorMessage(
                        error=f"Message does not conform to expected schema: {ex}"
                    ),
                )
                continue

            # attempt to find the handler
            handler: Optional[MessageCallback] = self._unsigned_message_handlers.get(
                schema_digest
            )
            if handler is None:
                if not is_user_address(sender):
                    handler = self._signed_message_handlers.get(schema_digest)
                elif schema_digest in self._signed_message_handlers:
                    await _send_error_message(
                        context,
                        sender,
                        ErrorMessage(
                            error="Message must be sent from verified agent address"
                        ),
                    )
                    continue

            if handler is not None:
                try:
                    await handler(context, sender, recovered)
                except OSError as ex:
                    self._logger.exception(f"OS Error in message handler: {ex}")
                except RuntimeError as ex:
                    self._logger.exception(f"Runtime Error in message handler: {ex}")
                except Exception as ex:
                    self._logger.exception(f"Exception in message handler: {ex}")


class Bureau:
    # pylint: disable=protected-access
    """
    A class representing a Bureau of agents.

    This class manages a collection of agents and orchestrates their execution.

    Args:
        agents (Optional[List[Agent]]): The list of agents to be managed by the bureau.
        port (Optional[int]): The port number for the server.
        endpoint (Optional[Union[str, List[str], Dict[str, dict]]]): Configuration
        for agent endpoints.

    Attributes:
        _loop (asyncio.AbstractEventLoop): The event loop.
        _agents (List[Agent]): The list of agents to be managed by the bureau.
        _registered_agents (List[Agent]): The list of agents contained in the bureau.
        _endpoints (List[Dict[str, Any]]): The endpoint configuration for the bureau.
        _port (int): The port on which the bureau's server runs.
        _queries (Dict[str, asyncio.Future]): Dictionary mapping query senders to their
        response Futures.
        _logger (Logger): The logger instance.
        _server (ASGIServer): The ASGI server instance for handling requests.
        _use_mailbox (bool): A flag indicating whether mailbox functionality is enabled for any
        of the agents.

    """

    def __init__(
        self,
        agents: Optional[List[Agent]] = None,
        port: Optional[int] = None,
        endpoint: Optional[Union[str, List[str], Dict[str, dict]]] = None,
        agentverse: Optional[Union[str, Dict[str, str]]] = None,
        registration_policy: Optional[BatchRegistrationPolicy] = None,
        loop: Optional[asyncio.AbstractEventLoop] = None,
        log_level: Union[int, str] = logging.INFO,
    ):
        """
        Initialize a Bureau instance.

        Args:
            port (Optional[int]): The port on which the bureau's server will run.
            endpoint (Optional[Union[str, List[str], Dict[str, dict]]]): The endpoint configuration
            for the bureau.
        """
        self._loop = loop or asyncio.get_event_loop_policy().get_event_loop()
        self._agents: List[Agent] = []
        self._endpoints = parse_endpoint_config(endpoint)
        self._port = port or 8000
        self._queries: Dict[str, asyncio.Future] = {}
        self._logger = get_logger("bureau", log_level)
        self._server = ASGIServer(
            port=self._port,
            loop=self._loop,
            queries=self._queries,
            logger=self._logger,
        )
        self._agentverse = parse_agentverse_config(agentverse)
        self._use_mailbox = self._agentverse["use_mailbox"]
        almanac_api_url = f"{self._agentverse['http_prefix']}://{self._agentverse['base_url']}/v1/almanac"
        self._registration_policy = (
            registration_policy
            or BatchAlmanacApiRegistrationPolicy(
                almanac_api=almanac_api_url,
                logger=self._logger,
            )
        )

        if agents is not None:
            for agent in agents:
                self.add(agent)

    def _update_agent(self, agent: Agent):
        """
        Update the agent to be taken over by the Bureau.

        Args:
            agent (Agent): The agent to be updated.

        """
        agent.update_loop(self._loop)
        agent.update_queries(self._queries)
        if agent.agentverse["use_mailbox"]:
            self._use_mailbox = True
        else:
            agent.update_endpoints(self._endpoints)
        self._server._rest_handler_map.update(agent._server._rest_handler_map)

        agent._agentverse = self._agentverse
        agent._logger.setLevel(self._logger.level)

    def add(self, agent: Agent):
        """
        Add an agent to the bureau.

        Args:
            agent (Agent): The agent to be added.

        """
        if agent in self._agents:
            return
        self._update_agent(agent)
        self._registration_policy.add_agent(agent)
        self._agents.append(agent)

    async def _schedule_registration(self):
        """
        Start the batch registration loop.

        """
        time_to_next_registration = REGISTRATION_UPDATE_INTERVAL_SECONDS
        try:
            await self._registration_policy.register()
        except InsufficientFundsError:
            time_to_next_registration = 2 * AVERAGE_BLOCK_INTERVAL
        except Exception as ex:
            self._logger.exception(f"Failed to register: {ex}")
            time_to_next_registration = REGISTRATION_RETRY_INTERVAL_SECONDS

        # schedule the next registration update
        self._loop.create_task(
            _delay(self._schedule_registration(), time_to_next_registration)
        )

    async def run_async(self):
        """
        Run the agents managed by the bureau.

        """
        tasks = [self._server.serve()]
        for agent in self._agents:
            await agent.setup(start_registration_loop=False)
            if agent.agentverse["use_mailbox"] and agent.mailbox_client is not None:
                tasks.append(agent.mailbox_client.run())
        tasks.append(self._schedule_registration())

        try:
            await asyncio.gather(*tasks)
        finally:
            await asyncio.gather(*[agent._shutdown() for agent in self._agents])

    def run(self):
        """
        Run the bureau.

        """
        self._loop.run_until_complete(self.run_async())<|MERGE_RESOLUTION|>--- conflicted
+++ resolved
@@ -49,12 +49,9 @@
 from uagents.protocol import Protocol
 from uagents.registration import (
     AgentRegistrationPolicy,
-<<<<<<< HEAD
+    AgentStatusUpdate,
     BatchAlmanacApiRegistrationPolicy,
     BatchRegistrationPolicy,
-=======
-    AgentStatusUpdate,
->>>>>>> 01873dda
     DefaultRegistrationPolicy,
     update_agent_status,
 )
