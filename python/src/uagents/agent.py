--- conflicted
+++ resolved
@@ -6,21 +6,7 @@
 import logging
 import os
 import uuid
-<<<<<<< HEAD
-from typing import (
-    Any,
-    Dict,
-    List,
-    Optional,
-    Set,
-    Tuple,
-    Type,
-    Union,
-)
-=======
-from collections.abc import Callable
-from typing import Any, NoReturn
->>>>>>> 7630bf9d
+from typing import Any, NoReturn, Optional
 
 import requests
 from cosmpy.aerial.client import LedgerClient
@@ -45,9 +31,6 @@
     parse_endpoint_config,
 )
 from uagents.context import Context, ContextFactory, ExternalContext, InternalContext
-from uagents.crypto import (
-    sign_registration,
-)
 from uagents.dispatch import Sink, dispatcher
 from uagents.mailbox import (
     AgentUpdates,
@@ -145,13 +128,10 @@
 
     Attributes:
         _address (str): The address of the agent.
-<<<<<<< HEAD
         _name (Optional[str]): The name of the agent.
         _identity (Identity): The identity of the agent.
-=======
         _name (str | None): The name of the agent.
         _signing_callback (Callable): The callback for signing messages.
->>>>>>> 7630bf9d
 
     Properties:
         name (str): The name of the agent.
@@ -165,26 +145,16 @@
     def __init__(
         self,
         address: str,
-<<<<<<< HEAD
         name: Optional[str],
         identity: Identity,
-=======
-        name: str | None,
-        signing_callback: Callable,
->>>>>>> 7630bf9d
     ):
         """
         Initialize the AgentRepresentation instance.
 
         Args:
             address (str): The address of the context.
-<<<<<<< HEAD
             name (Optional[str]): The optional name associated with the context.
             identity (Identity): The identity of the agent.
-=======
-            name (str | None): The optional name associated with the context.
-            signing_callback (Callable): The callback for signing messages.
->>>>>>> 7630bf9d
         """
         self._address = address
         self._name = name
@@ -766,39 +736,7 @@
         """
         return self._identity.sign_digest(digest)
 
-<<<<<<< HEAD
-    # TODO this is not used anywhere in the framework
-    def sign_registration(
-        self, timestamp: int, sender_wallet_address: Optional[str] = None
-    ) -> str:
-        """
-        Sign the registration data for Almanac contract.
-
-        Args:
-            timestamp (int): The timestamp for the registration.
-            sender_wallet_address (Optional[str]): The wallet address of the transaction sender.
-
-        Returns:
-            str: The signature of the registration data.
-
-        Raises:
-            AssertionError: If the Almanac contract is None.
-        """
-        sender_address = sender_wallet_address or str(self.wallet.address())
-
-        assert self._almanac_contract is not None
-
-        return sign_registration(
-            self._identity,
-            str(self._almanac_contract.address),
-            timestamp,
-            sender_address,
-        )
-
-    def update_endpoints(self, endpoints: List[AgentEndpoint]):
-=======
     def update_endpoints(self, endpoints: list[AgentEndpoint]):
->>>>>>> 7630bf9d
         """
         Update the list of endpoints.
 
