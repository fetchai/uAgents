<<<<<<< HEAD
from .agent import Agent, Bureau  # noqa
from .context import Context  # noqa
from .models import Model  # noqa
from .protocol import Protocol  # noqa
=======
from .agent import Agent, Bureau
from .context import Context
from .models import Field, Model
from .protocol import Protocol

__all__ = [
    "Agent",
    "Bureau",
    "Context",
    "Field",
    "Model",
    "Protocol",
]
>>>>>>> cef12016
<|MERGE_RESOLUTION|>--- conflicted
+++ resolved
@@ -1,20 +1,12 @@
-<<<<<<< HEAD
-from .agent import Agent, Bureau  # noqa
-from .context import Context  # noqa
-from .models import Model  # noqa
-from .protocol import Protocol  # noqa
-=======
 from .agent import Agent, Bureau
 from .context import Context
-from .models import Field, Model
+from .models import Model
 from .protocol import Protocol
 
 __all__ = [
     "Agent",
     "Bureau",
     "Context",
-    "Field",
     "Model",
     "Protocol",
-]
->>>>>>> cef12016
+]