--- conflicted
+++ resolved
@@ -6,12 +6,8 @@
 import time
 from typing import Callable, List, Optional
 
-<<<<<<< HEAD
 from pydantic import UUID4, BaseModel, ConfigDict, Field, field_serializer
-=======
-from pydantic import UUID4, BaseModel, ConfigDict
 
->>>>>>> c4294969
 from uagents.crypto import Identity
 
 JsonStr = str
