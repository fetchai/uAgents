"""Agent Envelope."""

import base64
import hashlib
import struct
import time
<<<<<<< HEAD
from typing import Callable, List, Optional, Set
=======
from collections.abc import Callable
>>>>>>> c27386cf

from pydantic import UUID4, BaseModel, Field, field_serializer
from typing_extensions import Self

from uagents.crypto import Identity
from uagents.storage import StorageAPI
from uagents.types import JsonStr


class Envelope(BaseModel):
    """
    Represents an envelope for message communication between agents.

    Attributes:
        version (int): The envelope version.
        sender (str): The sender's address.
        target (str): The target's address.
        session (UUID4): The session UUID that persists for back-and-forth
        dialogues between agents.
        schema_digest (str): The schema digest for the enclosed message.
        protocol_digest (str | None): The digest of the protocol associated with the message
        (optional).
        payload (str | None): The encoded message payload of the envelope (optional).
        expires (int | None): The expiration timestamp (optional).
        nonce (int | None): The nonce value (optional).
        signature (str | None): The envelope signature (optional).
    """

    version: int
    sender: str
    target: str
    session: UUID4
    schema_digest: str
    protocol_digest: str | None = None
    payload: str | None = None
    expires: int | None = None
    nonce: int | None = None
    signature: str | None = None

    def encode_payload(self, value: JsonStr) -> None:
        """
        Encode the payload value and store it in the envelope.

        Args:
            value (JsonStr): The payload value to be encoded.
        """
        self.payload = base64.b64encode(value.encode()).decode()

    def decode_payload(self) -> str:
        """
        Decode and retrieve the payload value from the envelope.

        Returns:
            str: The decoded payload value, or '' if payload is not present.
        """
        if self.payload is None:
            return ""

        return base64.b64decode(self.payload).decode()

    def sign(self, signing_fn: Callable) -> None:
        """
        Sign the envelope using the provided signing function.

        Args:
            signing_fn (callback): The callback used for signing.
        """
        try:
            self.signature = signing_fn(self._digest())
        except Exception as err:
            raise ValueError(f"Failed to sign envelope: {err}") from err

    def verify(self) -> bool:
        """
        Verify the envelope's signature.

        Returns:
            bool: True if the signature is valid.

        Raises:
            ValueError: If the signature is missing.
            ecdsa.BadSignatureError: If the signature is invalid.
        """
        if self.signature is None:
            raise ValueError("Envelope signature is missing")
        return Identity.verify_digest(self.sender, self._digest(), self.signature)

    def _digest(self) -> bytes:
        """
        Compute the digest of the envelope's content.

        Returns:
            bytes: The computed digest.
        """
        hasher = hashlib.sha256()
        hasher.update(self.sender.encode())
        hasher.update(self.target.encode())
        hasher.update(str(self.session).encode())
        hasher.update(self.schema_digest.encode())
        if self.payload is not None:
            hasher.update(self.payload.encode())
        if self.expires is not None:
            hasher.update(struct.pack(">Q", self.expires))
        if self.nonce is not None:
            hasher.update(struct.pack(">Q", self.nonce))
        return hasher.digest()


class EnvelopeHistoryEntry(BaseModel):
    timestamp: int = Field(default_factory=lambda: int(time.time()))
    version: int
    sender: str
    target: str
    session: UUID4
    schema_digest: str
    protocol_digest: str | None = None
    payload: str | None = None

    @field_serializer("session")
    def serialize_session(self, session: UUID4, _info) -> JsonStr:
        return str(session)

    @classmethod
    def from_envelope(cls, envelope: Envelope) -> Self:
        return cls(
            version=envelope.version,
            sender=envelope.sender,
            target=envelope.target,
            session=envelope.session,
            schema_digest=envelope.schema_digest,
            protocol_digest=envelope.protocol_digest,
            payload=envelope.decode_payload(),
        )


<<<<<<< HEAD
class EnvelopeHistoryResponse(BaseModel):
    envelopes: List[EnvelopeHistoryEntry]


class EnvelopeHistory:
    """
    Stores message history for an agent optionally using cache and/or storage.
    """

    def __init__(
        self,
        storage: StorageAPI,
        use_cache: bool = True,
        use_storage: bool = False,
    ):
        self._cache: Optional[List[EnvelopeHistoryEntry]] = [] if use_cache else None
        self._storage: Optional[StorageAPI] = storage if use_storage else None

    def add_entry(self, entry: EnvelopeHistoryEntry):
        if self._cache is not None:
            self._cache.append(entry)
        if self._storage is not None:
            key = f"message-history:session:{str(entry.session)}"
            session_msgs: List[JsonStr] = self._storage.get(key) or []
            session_msgs.append(entry.model_dump_json())
            self._storage.set(key, session_msgs)
            self._add_session_to_index(entry.session)
        self.apply_retention_policy()

    def _add_session_to_index(self, session: UUID4):
        if self._storage is not None:
            all_sessions: Set[str] = set(
                self._storage.get("message-history:sessions") or []
            )
            all_sessions.add(str(session))
            self._storage.set("message-history:sessions", list(all_sessions))

    def get_cached_messages(self) -> EnvelopeHistoryResponse:
        if self._cache is None:
            raise ValueError("EnvelopeHistory cache is not set")
        return EnvelopeHistoryResponse(envelopes=self._cache)

    def get_session_messages(self, session: UUID4) -> List[EnvelopeHistoryEntry]:
        if self._storage is None:
            raise ValueError("EnvelopeHistory storage is not set")
        key = f"message-history:session:{session}"
        session_msgs = self._storage.get(key) or []
        return [EnvelopeHistoryEntry.model_validate_json(msg) for msg in session_msgs]

    def apply_retention_policy(self):
=======
class EnvelopeHistory(BaseModel):
    envelopes: list[EnvelopeHistoryEntry]

    def add_entry(self, entry: EnvelopeHistoryEntry) -> None:
        self.envelopes.append(entry)
        self.apply_retention_policy()

    def apply_retention_policy(self) -> None:
>>>>>>> c27386cf
        """Remove entries older than 24 hours"""
        cutoff_time = time.time() - 86400

        # apply retention policy to cache
        if self._cache is not None:
            for e in self._cache:
                if e.timestamp < cutoff_time:
                    self._cache.remove(e)
                else:
                    break

        # apply retention policy to storage
        if self._storage is not None:
            all_sessions: List[str] = (
                self._storage.get("message-history:sessions") or []
            )
            for session in all_sessions:
                key = f"message-history:session:{session}"
                session_msgs = self._storage.get(key) or []
                if len(session_msgs) == 0:
                    continue
                latest_msg = EnvelopeHistoryEntry.model_validate_json(session_msgs[-1])
                if session_msgs and latest_msg.timestamp < cutoff_time:
                    self._storage.remove(key)
                    all_sessions.remove(session)

            self._storage.set("message-history:sessions", all_sessions)<|MERGE_RESOLUTION|>--- conflicted
+++ resolved
@@ -4,11 +4,7 @@
 import hashlib
 import struct
 import time
-<<<<<<< HEAD
-from typing import Callable, List, Optional, Set
-=======
 from collections.abc import Callable
->>>>>>> c27386cf
 
 from pydantic import UUID4, BaseModel, Field, field_serializer
 from typing_extensions import Self
@@ -144,9 +140,8 @@
         )
 
 
-<<<<<<< HEAD
 class EnvelopeHistoryResponse(BaseModel):
-    envelopes: List[EnvelopeHistoryEntry]
+    envelopes: list[EnvelopeHistoryEntry]
 
 
 class EnvelopeHistory:
@@ -160,23 +155,23 @@
         use_cache: bool = True,
         use_storage: bool = False,
     ):
-        self._cache: Optional[List[EnvelopeHistoryEntry]] = [] if use_cache else None
-        self._storage: Optional[StorageAPI] = storage if use_storage else None
-
-    def add_entry(self, entry: EnvelopeHistoryEntry):
+        self._cache: list[EnvelopeHistoryEntry] | None = [] if use_cache else None
+        self._storage: StorageAPI | None = storage if use_storage else None
+
+    def add_entry(self, entry: EnvelopeHistoryEntry) -> None:
         if self._cache is not None:
             self._cache.append(entry)
         if self._storage is not None:
             key = f"message-history:session:{str(entry.session)}"
-            session_msgs: List[JsonStr] = self._storage.get(key) or []
+            session_msgs: list[JsonStr] = self._storage.get(key) or []
             session_msgs.append(entry.model_dump_json())
             self._storage.set(key, session_msgs)
             self._add_session_to_index(entry.session)
         self.apply_retention_policy()
 
-    def _add_session_to_index(self, session: UUID4):
+    def _add_session_to_index(self, session: UUID4) -> None:
         if self._storage is not None:
-            all_sessions: Set[str] = set(
+            all_sessions: set[str] = set(
                 self._storage.get("message-history:sessions") or []
             )
             all_sessions.add(str(session))
@@ -187,24 +182,14 @@
             raise ValueError("EnvelopeHistory cache is not set")
         return EnvelopeHistoryResponse(envelopes=self._cache)
 
-    def get_session_messages(self, session: UUID4) -> List[EnvelopeHistoryEntry]:
+    def get_session_messages(self, session: UUID4) -> list[EnvelopeHistoryEntry]:
         if self._storage is None:
             raise ValueError("EnvelopeHistory storage is not set")
         key = f"message-history:session:{session}"
         session_msgs = self._storage.get(key) or []
         return [EnvelopeHistoryEntry.model_validate_json(msg) for msg in session_msgs]
 
-    def apply_retention_policy(self):
-=======
-class EnvelopeHistory(BaseModel):
-    envelopes: list[EnvelopeHistoryEntry]
-
-    def add_entry(self, entry: EnvelopeHistoryEntry) -> None:
-        self.envelopes.append(entry)
-        self.apply_retention_policy()
-
     def apply_retention_policy(self) -> None:
->>>>>>> c27386cf
         """Remove entries older than 24 hours"""
         cutoff_time = time.time() - 86400
 
@@ -218,7 +203,7 @@
 
         # apply retention policy to storage
         if self._storage is not None:
-            all_sessions: List[str] = (
+            all_sessions: list[str] = (
                 self._storage.get("message-history:sessions") or []
             )
             for session in all_sessions:
