import asyncio
import contextlib
import hashlib
import json
import logging
import time
from abc import ABC, abstractmethod
from datetime import datetime
from typing import Any

import aiohttp
import grpc
from cosmpy.aerial.client import LedgerClient
from cosmpy.aerial.wallet import LocalWallet
from cosmpy.crypto.address import Address
from pydantic import AliasChoices, BaseModel, Field

from uagents.config import (
    ALMANAC_API_MAX_RETRIES,
    ALMANAC_API_TIMEOUT_SECONDS,
    ALMANAC_API_URL,
    ALMANAC_CONTRACT_VERSION,
    ALMANAC_REGISTRATION_WAIT,
    REGISTRATION_UPDATE_INTERVAL_SECONDS,
)
from uagents.crypto import Identity, sign_registration
from uagents.network import (
    AlmanacContract,
    AlmanacContractRecord,
    InsufficientFundsError,
    RetryDelayFunc,
    add_testnet_funds,
    default_exp_backoff,
)
from uagents.resolver import parse_identifier
from uagents.types import AgentEndpoint, AgentInfo


class VerifiableModel(BaseModel):
    agent_identifier: str = Field(
        validation_alias=AliasChoices("agent_identifier", "agent_address")
    )
    signature: str | None = None
    timestamp: int | None = None

    def sign(self, identity: Identity):
        self.timestamp = int(time.time())
        digest = self._build_digest()
        self.signature = identity.sign_digest(digest)

    def verify(self) -> bool:
        _, _, agent_address = parse_identifier(self.agent_identifier)
        return self.signature is not None and Identity.verify_digest(
            address=agent_address, digest=self._build_digest(), signature=self.signature
        )

    def _build_digest(self) -> bytes:
        sha256 = hashlib.sha256()
        sha256.update(
            json.dumps(
                self.model_dump(exclude={"signature"}),
                sort_keys=True,
                separators=(",", ":"),
            ).encode("utf-8")
        )
        return sha256.digest()


class AgentRegistrationAttestation(VerifiableModel):
    protocols: list[str]
    endpoints: list[AgentEndpoint]
    metadata: dict[str, str | dict[str, str]] | None = None


class AgentRegistrationAttestationBatch(BaseModel):
    attestations: list[AgentRegistrationAttestation]


class AgentStatusUpdate(VerifiableModel):
    is_active: bool


def coerce_metadata_to_str(
    metadata: dict[str, Any] | None,
) -> dict[str, str | dict[str, str]] | None:
    """Step through the metadata and convert any non-string values to strings."""
    if metadata is None:
        return None
    out = {}
    for key, val in metadata.items():
        if isinstance(val, dict):
            out[key] = {
                k: v if isinstance(v, str) else json.dumps(v) for k, v in val.items()
            }
        else:
            out[key] = val if isinstance(val, str) else json.dumps(val)
    return out


def extract_geo_metadata(
    metadata: dict[str, Any] | None,
) -> dict[str, Any] | None:
    """Extract geo-location metadata from the metadata dictionary."""
    if metadata is None:
        return None
    return {k: v for k, v in metadata.items() if k == "geolocation"}


async def almanac_api_post(
    url: str,
    data: BaseModel,
    *,
    max_retries: int | None = None,
    retry_delay: RetryDelayFunc | None = None,
) -> bool:
    """Send a POST request to the Almanac API."""
    num_retries = max_retries or ALMANAC_API_MAX_RETRIES
    retry_delay_func = retry_delay or default_exp_backoff

    async with aiohttp.ClientSession() as session:
        for retry in range(num_retries):
            try:
                async with session.post(
                    url=url,
                    headers={"content-type": "application/json"},
                    data=data.model_dump_json(),
                    timeout=aiohttp.ClientTimeout(total=ALMANAC_API_TIMEOUT_SECONDS),
                ) as resp:
                    resp.raise_for_status()
                    return True
            except (aiohttp.ClientError, asyncio.exceptions.TimeoutError) as e:
                if retry + 1 >= num_retries:
                    raise e

                await asyncio.sleep(retry_delay_func(retry))
    return False


class AgentRegistrationPolicy(ABC):
    @abstractmethod
    async def register(
        self,
        agent_identifier: str,
        identity: Identity,
        protocols: list[str],
        endpoints: list[AgentEndpoint],
        metadata: dict[str, Any] | None = None,
    ):
        raise NotImplementedError


class BatchRegistrationPolicy(ABC):
    @abstractmethod
    async def register(self):
        raise NotImplementedError

    @abstractmethod
    def add_agent(self, agent_info: AgentInfo, identity: Identity):
        raise NotImplementedError


class AlmanacApiRegistrationPolicy(AgentRegistrationPolicy):
    def __init__(
        self,
        *,
        almanac_api: str | None = None,
        max_retries: int = ALMANAC_API_MAX_RETRIES,
        retry_delay: RetryDelayFunc | None = None,
        logger: logging.Logger | None = None,
    ):
        self._almanac_api = almanac_api or ALMANAC_API_URL
        self._max_retries = max_retries
        self._logger = logger or logging.getLogger(__name__)
        self._retry_delay = retry_delay or default_exp_backoff
        self._last_successful_registration: datetime | None = None

    @property
    def last_successful_registration(self) -> datetime | None:
        return self._last_successful_registration

    async def register(
        self,
        agent_identifier: str,
        identity: Identity,
        protocols: list[str],
        endpoints: list[AgentEndpoint],
        metadata: dict[str, Any] | None = None,
    ):
        # create the attestation
        attestation = AgentRegistrationAttestation(
            agent_identifier=agent_identifier,
            protocols=protocols,
            endpoints=endpoints,
            metadata=coerce_metadata_to_str(extract_geo_metadata(metadata)),
        )

        # sign the attestation
        attestation.sign(identity)

        try:
            success = await almanac_api_post(
                url=f"{self._almanac_api}/agents",
                data=attestation,
                max_retries=self._max_retries,
                retry_delay=self._retry_delay,
            )
            if success:
                self._logger.info("Registration on Almanac API successful")
                self._last_successful_registration = datetime.now()
            else:
                self._logger.warning("Registration on Almanac API failed")
        except Exception:
            self._logger.warning("Registration on Almanac API failed")


class BatchAlmanacApiRegistrationPolicy(BatchRegistrationPolicy):
    def __init__(
        self,
        almanac_api: str | None = None,
        logger: logging.Logger | None = None,
        max_retries: int = ALMANAC_API_MAX_RETRIES,
        retry_delay: RetryDelayFunc | None = None,
    ):
        self._almanac_api = almanac_api or ALMANAC_API_URL
        self._attestations: list[AgentRegistrationAttestation] = []
        self._logger = logger or logging.getLogger(__name__)
        self._max_retries = max_retries
        self._retry_delay = retry_delay or default_exp_backoff
        self._last_successful_registration: datetime | None = None

    @property
    def last_successful_registration(self) -> datetime | None:
        return self._last_successful_registration

    def add_agent(self, agent_info: AgentInfo, identity: Identity):
        attestation = AgentRegistrationAttestation(
            agent_identifier=f"{agent_info.prefix}://{agent_info.address}",
            protocols=list(agent_info.protocols),
            endpoints=agent_info.endpoints,
            metadata=coerce_metadata_to_str(extract_geo_metadata(agent_info.metadata)),
        )
        attestation.sign(identity)
        self._attestations.append(attestation)

    async def register(self):
        if not self._attestations:
            return
        attestations = AgentRegistrationAttestationBatch(
            attestations=self._attestations
        )

        try:
            success = await almanac_api_post(
                url=f"{self._almanac_api}/agents/batch",
                data=attestations,
                max_retries=self._max_retries,
                retry_delay=self._retry_delay,
            )
            if success:
                self._logger.info("Batch registration on Almanac API successful")
                self._last_successful_registration = datetime.now()
            else:
                self._logger.warning("Batch registration on Almanac API failed")
        except Exception:
            self._logger.warning("Batch registration on Almanac API failed")


class LedgerBasedRegistrationPolicy(AgentRegistrationPolicy):
    def __init__(
        self,
        ledger: LedgerClient,
        wallet: LocalWallet,
        almanac_contract: AlmanacContract,
        testnet: bool,
        *,
        logger: logging.Logger | None = None,
    ):
        self._wallet = wallet
        self._ledger = ledger
        self._testnet = testnet
        self._almanac_contract = almanac_contract
        self._registration_fee = almanac_contract.get_registration_fee()
        self._logger = logger or logging.getLogger(__name__)
        self._broadcast_retries: int | None = None
        self._broadcast_retry_delay: RetryDelayFunc | None = None
        self._poll_retries: int | None = None
        self._poll_retry_delay: RetryDelayFunc | None = None
        self._last_successful_registration: datetime | None = None

    @property
    def last_successful_registration(self) -> datetime | None:
        return self._last_successful_registration

    @property
    def broadcast_retries(self) -> int | None:
        return self._broadcast_retries

    @broadcast_retries.setter
    def broadcast_retries(self, value: int | None) -> None:
        self._broadcast_retries = value

    @property
    def broadcast_retry_delay(self) -> RetryDelayFunc | None:
        return self._broadcast_retry_delay

    @broadcast_retry_delay.setter
    def broadcast_retry_delay(self, value: RetryDelayFunc | None) -> None:
        self._broadcast_retry_delay = value

    @property
    def poll_retries(self) -> int | None:
        return self._poll_retries

    @poll_retries.setter
    def poll_retries(self, value: int | None) -> None:
        self._poll_retries = value

    @property
    def poll_retry_delay(self) -> RetryDelayFunc | None:
        return self._poll_retry_delay

    @poll_retry_delay.setter
    def poll_retry_delay(self, value: RetryDelayFunc | None) -> None:
        self._poll_retry_delay = value

    def check_contract_version(self) -> None:
        """
        Check the version of the deployed Almanac contract and log a warning
        if it is different from the supported version.
        """
        deployed_version = self._almanac_contract.get_contract_version()
        if deployed_version != ALMANAC_CONTRACT_VERSION:
            self._logger.warning(
                "Mismatch in almanac contract versions: supported (%s), deployed (%s). "
                "Update uAgents to the latest version for compatibility.",
                ALMANAC_CONTRACT_VERSION,
                deployed_version,
            )

    async def register(
        self,
        agent_identifier: str,
        identity: Identity,
        protocols: list[str],
        endpoints: list[AgentEndpoint],
        metadata: dict[str, Any] | None = None,
    ) -> None:
        """
        Register the agent on the Almanac contract if registration is about to expire or
        the registration data has changed.
        """
        self.check_contract_version()

        _, _, agent_address = parse_identifier(agent_identifier)

        if (
            not self._almanac_contract.is_registered(agent_address)
            or self._almanac_contract.get_expiry(agent_address)
            < REGISTRATION_UPDATE_INTERVAL_SECONDS
            or endpoints != self._almanac_contract.get_endpoints(agent_address)
            or protocols != self._almanac_contract.get_protocols(agent_address)
        ):
            if self._get_balance() < self._registration_fee:
                self._logger.warning(
                    "I do not have enough funds to register on Almanac contract"
                )
                if self._testnet:
                    add_testnet_funds(str(self._wallet.address()))
                    self._logger.info(
                        f"Adding testnet funds to {self._wallet.address()}"
                    )
                else:
                    self._logger.info(
                        f"Send funds to wallet address: {self._wallet.address()}"
                    )
                raise InsufficientFundsError()

            self._logger.info("Registering on almanac contract...")

            current_time = int(time.time()) - ALMANAC_REGISTRATION_WAIT

            signature = self._sign_registration(identity, current_time)
            try:
                await self._almanac_contract.register(
                    ledger=self._ledger,
                    wallet=self._wallet,
                    agent_address=agent_address,
                    protocols=protocols,
                    endpoints=endpoints,
                    signature=signature,
                    current_time=current_time,
                    broadcast_retries=self._broadcast_retries,
                    broadcast_retry_delay=self._broadcast_retry_delay,
                    poll_retries=self._poll_retries,
                    poll_retry_delay=self._poll_retry_delay,
                )
                self._logger.info("Registering on almanac contract...complete")
                self._last_successful_registration = datetime.now()

            except RuntimeError as e:
                self._logger.warning(
                    "Registering on almanac contract...failed (will retry later)"
                )
                self._logger.debug(e)
            except grpc.RpcError as e:
                self._logger.warning(
                    "Registering on almanac contract...failed (will retry later)"
                )
                self._logger.debug(e)

        else:
            self._logger.info("Almanac contract registration is up to date!")

    def _get_balance(self) -> int:
        return self._ledger.query_bank_balance(Address(self._wallet.address()))

    def _sign_registration(self, identity: Identity, timestamp: int) -> str:
        """
        Sign the registration data for Almanac contract.

        Args:
            timestamp (int): The timestamp for the registration.

        Returns:
            str: The signature of the registration data.

        Raises:
            AssertionError: If the Almanac contract address is None.
        """
        assert self._almanac_contract.address is not None
<<<<<<< HEAD
        return sign_registration(
            identity,
            str(self._almanac_contract.address),
            timestamp,
            str(self._wallet.address()),
=======
        return identity.sign_registration(
            contract_address=str(self._almanac_contract.address),
            timestamp=timestamp,
            wallet_address=str(self._wallet.address()),
>>>>>>> 7630bf9d
        )


class BatchLedgerRegistrationPolicy(BatchRegistrationPolicy):
    def __init__(
        self,
        ledger: LedgerClient,
        wallet: LocalWallet,
        almanac_contract: AlmanacContract,
        testnet: bool,
        logger: logging.Logger | None = None,
    ):
        self._ledger = ledger
        self._wallet = wallet
        self._almanac_contract = almanac_contract
        self._testnet = testnet
        self._registration_fee = almanac_contract.get_registration_fee()
        self._logger = logger or logging.getLogger(__name__)
        self._records: list[AlmanacContractRecord] = []
        self._identities: dict[str, Identity] = {}

        self._broadcast_retries: int | None = None
        self._broadcast_retry_delay: RetryDelayFunc | None = None
        self._poll_retries: int | None = None
        self._poll_retry_delay: RetryDelayFunc | None = None
        self._last_successful_registration: datetime | None = None

    @property
    def last_successful_registration(self) -> datetime | None:
        return self._last_successful_registration

    @property
    def broadcast_retries(self) -> int | None:
        return self._broadcast_retries

    @broadcast_retries.setter
    def broadcast_retries(self, value: int | None) -> None:
        self._broadcast_retries = value

    @property
    def broadcast_retry_delay(self) -> RetryDelayFunc | None:
        return self._broadcast_retry_delay

    @broadcast_retry_delay.setter
    def broadcast_retry_delay(self, value: RetryDelayFunc | None) -> None:
        self._broadcast_retry_delay = value

    @property
    def poll_retries(self) -> int | None:
        return self._poll_retries

    @poll_retries.setter
    def poll_retries(self, value: int | None) -> None:
        self._poll_retries = value

    @property
    def poll_retry_delay(self) -> RetryDelayFunc | None:
        return self._poll_retry_delay

    @poll_retry_delay.setter
    def poll_retry_delay(self, value: RetryDelayFunc | None) -> None:
        self._poll_retry_delay = value

    def add_agent(self, agent_info: AgentInfo, identity: Identity) -> None:
        agent_record = AlmanacContractRecord(
            address=agent_info.address,
            prefix=agent_info.prefix,
            protocols=agent_info.protocols,
            endpoints=agent_info.endpoints,
            contract_address=str(self._almanac_contract.address),
            sender_address=str(self._wallet.address()),
        )
        self._records.append(agent_record)
        self._identities[agent_info.address] = identity

    def _get_balance(self) -> int:
        return self._ledger.query_bank_balance(Address(self._wallet.address()))

    async def register(self) -> None:
        self._logger.info("Registering agents on Almanac contract...")
        for record in self._records:
            record.sign(self._identities[record.address])

        if self._get_balance() < self._registration_fee * len(self._records):
            self._logger.warning(
                f"I do not have enough funds to register {len(self._records)} "
                "agents on Almanac contract"
            )
            if self._testnet:
                add_testnet_funds(str(self._wallet.address()))
                self._logger.info(f"Adding testnet funds to {self._wallet.address()}")
            else:
                self._logger.info(
                    f"Send funds to wallet address: {self._wallet.address()}"
                )
            raise InsufficientFundsError()

        try:
            await self._almanac_contract.register_batch(
                ledger=self._ledger,
                wallet=self._wallet,
                agent_records=self._records,
                broadcast_retries=self._broadcast_retries,
                broadcast_retry_delay=self._broadcast_retry_delay,
                poll_retries=self._poll_retries,
                poll_retry_delay=self._poll_retry_delay,
            )

            self._logger.info("Registering agents on Almanac contract...complete")
            self._last_successful_registration = datetime.now()

        except RuntimeError as e:
            self._logger.warning(
                "Registering on almanac contract...failed (will retry later)"
            )
            self._logger.debug(e)
        except grpc.RpcError as e:
            self._logger.warning(
                "Registering on almanac contract...failed (will retry later)"
            )
            self._logger.debug(e)


class DefaultRegistrationPolicy(AgentRegistrationPolicy):
    def __init__(
        self,
        ledger: LedgerClient,
        wallet: LocalWallet,
        almanac_contract: AlmanacContract | None,
        testnet: bool,
        *,
        logger: logging.Logger | None = None,
        almanac_api: str | None = None,
    ):
        self._logger = logger or logging.getLogger(__name__)
        self._api_policy = AlmanacApiRegistrationPolicy(
            almanac_api=almanac_api, logger=logger
        )
        if almanac_contract is None:
            self._ledger_policy = None
        else:
            self._ledger_policy = LedgerBasedRegistrationPolicy(
                ledger, wallet, almanac_contract, testnet, logger=logger
            )

    async def register(
        self,
        agent_identifier: str,
        identity: Identity,
        protocols: list[str],
        endpoints: list[AgentEndpoint],
        metadata: dict[str, Any] | None = None,
    ) -> None:
        # prefer the API registration policy as it is faster
        try:
            await self._api_policy.register(
                agent_identifier, identity, protocols, endpoints, metadata
            )
        except Exception as e:
            self._logger.warning(
                f"Failed to register on Almanac API: {e.__class__.__name__}"
            )
            self._logger.debug(e)

        if self._ledger_policy is None:
            self._logger.info(
                "No Ledger available. Skipping registration on Almanac contract."
            )
            return

        # schedule the ledger registration
        try:
            await self._ledger_policy.register(
                agent_identifier, identity, protocols, endpoints, metadata
            )
        except InsufficientFundsError:
            self._logger.warning(
                "Failed to register on Almanac contract due to insufficient funds"
            )
            raise
        except Exception as e:
            self._logger.error(
                f"Failed to register on Almanac contract: {e.__class__.__name__}"
            )
            self._logger.debug(e)
            raise


async def update_agent_status(status: AgentStatusUpdate, almanac_api: str):
    _, _, agent_address = parse_identifier(status.agent_identifier)

    with contextlib.suppress(Exception):
        await almanac_api_post(
            url=f"{almanac_api}/agents/{agent_address}/status",
            data=status,
        )


class DefaultBatchRegistrationPolicy(BatchRegistrationPolicy):
    def __init__(
        self,
        ledger: LedgerClient,
        wallet: LocalWallet | None = None,
        almanac_contract: AlmanacContract | None = None,
        testnet: bool = True,
        *,
        logger: logging.Logger | None = None,
        almanac_api: str | None = None,
    ):
        self._logger = logger or logging.getLogger(__name__)
        self._api_policy = BatchAlmanacApiRegistrationPolicy(
            almanac_api=almanac_api, logger=logger
        )

        if almanac_contract is None or wallet is None:
            self._ledger_policy = None
        else:
            self._ledger_policy = BatchLedgerRegistrationPolicy(
                ledger, wallet, almanac_contract, testnet, logger=logger
            )

    def add_agent(self, agent_info: AgentInfo, identity: Identity) -> None:
        self._api_policy.add_agent(agent_info, identity)
        if self._ledger_policy is not None:
            self._ledger_policy.add_agent(agent_info, identity)

    async def register(self) -> None:
        # prefer the API registration policy as it is faster
        try:
            await self._api_policy.register()
        except Exception as e:
            self._logger.warning(
                f"Failed to batch register on Almanac API: {e.__class__.__name__}"
            )
            self._logger.debug(e)

        if self._ledger_policy is None:
            return

        # schedule the ledger registration
        try:
            await self._ledger_policy.register()
        except InsufficientFundsError:
            self._logger.warning(
                "Failed to batch register on Almanac contract due to insufficient funds"
            )
            raise
        except Exception as e:
            self._logger.error(
                f"Failed to batch register on Almanac contract: {e.__class__.__name__}"
            )
            self._logger.debug(e)
            raise<|MERGE_RESOLUTION|>--- conflicted
+++ resolved
@@ -428,18 +428,12 @@
             AssertionError: If the Almanac contract address is None.
         """
         assert self._almanac_contract.address is not None
-<<<<<<< HEAD
+
         return sign_registration(
-            identity,
-            str(self._almanac_contract.address),
-            timestamp,
-            str(self._wallet.address()),
-=======
-        return identity.sign_registration(
+            identity=identity,
             contract_address=str(self._almanac_contract.address),
             timestamp=timestamp,
             wallet_address=str(self._wallet.address()),
->>>>>>> 7630bf9d
         )
 
 
