--- conflicted
+++ resolved
@@ -274,14 +274,9 @@
         schema_digest=message_schema_digest,
         expires=int(time()) + timeout,
     )
-<<<<<<< HEAD
     env.encode_payload(message_body)
     if not is_user_address(sender_address) and isinstance(sender, Identity):
         env.sign(sender.sign_digest)
-=======
-    env.encode_payload(message.model_dump_json())
-    env.sign(sender.sign_digest)
->>>>>>> 55fd0f1b
 
     response = await send_exchange_envelope(
         envelope=env,
