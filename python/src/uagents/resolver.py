"""Endpoint Resolver."""

import logging
import random
from abc import ABC, abstractmethod
from datetime import datetime, timezone

import requests
from dateutil import parser
<<<<<<< HEAD
from pydantic import BaseModel
=======
from uagents_core.helpers import weighted_random_sample
from uagents_core.identity import parse_identifier
>>>>>>> 7b49b1a9

from uagents.config import (
    ALMANAC_API_URL,
    DEFAULT_MAX_ENDPOINTS,
    MAINNET_PREFIX,
    TESTNET_PREFIX,
)
from uagents.network import (
    get_almanac_contract,
    get_name_service_contract,
)
from uagents.types import AgentNetwork
from uagents.utils import get_logger

<<<<<<< HEAD
LOGGER = get_logger("resolver", logging.WARNING)


class AgentRecord(BaseModel):
    address: str
    weight: float


class DomainRecord(BaseModel):
    name: str
    agents: List[AgentRecord]


def weighted_random_sample(
    items: List[Any], weights: Optional[List[float]] = None, k: int = 1, rng=random
) -> List[Any]:
    """
    Weighted random sample from a list of items without replacement.

    Ref: Efraimidis, Pavlos S. "Weighted random sampling over data streams."

    Args:
        items (List[Any]): The list of items to sample from.
        weights (Optional[List[float]]): The optional list of weights for each item.
        k (int): The number of items to sample.
        rng (random): The random number generator.

    Returns:
        List[Any]: The sampled items.
    """
    if weights is None:
        return rng.sample(items, k=k)
    values = [rng.random() ** (1 / w) for w in weights]
    order = sorted(range(len(items)), key=lambda i: values[i])
    return [items[i] for i in order[-k:]]


def is_valid_address(address: str) -> bool:
    """
    Check if the given string is a valid address.

    Args:
        address (str): The address to be checked.

    Returns:
        bool: True if the address is valid; False otherwise.
    """
    return is_user_address(address) or (
        len(address) == AGENT_ADDRESS_LENGTH and address.startswith(AGENT_PREFIX)
    )
=======
LOGGER: logging.Logger = get_logger("resolver", logging.WARNING)
>>>>>>> 7b49b1a9


def is_valid_prefix(prefix: str) -> bool:
    """
    Check if the given string is a valid prefix.

    Args:
        prefix (str): The prefix to be checked.

    Returns:
        bool: True if the prefix is valid; False otherwise.
    """
    valid_prefixes = [TESTNET_PREFIX, MAINNET_PREFIX, ""]
    return prefix in valid_prefixes


def parse_prefix(prefix: str) -> AgentNetwork:
    """
    Parse an agent prefix string into the corresponding network.

    Args:
        prefix (str): The prefix string to be parsed.

    Returns:
        AgentNetwork: The corresponding network.
    """
    if prefix in (TESTNET_PREFIX, ""):
        return "testnet"
    if prefix == MAINNET_PREFIX:
        return "mainnet"
    raise ValueError(f"Invalid prefix: {prefix}")


def query_record(agent_address: str, network: AgentNetwork) -> dict:
    """
    Query an agent record from the Almanac contract.

    Args:
        agent_address (str): The address of the agent.
        network (AgentNetwork): The network to query (mainnet or testnet).

    Returns:
        dict: The query result.
    """

    query_msg = {
        "query_record": {"agent_address": agent_address, "record_type": "service"}
    }

    contract = get_almanac_contract(network)
    if not contract:
        raise ValueError(f"Almanac contract not found for {network}.")

    return contract.query(query_msg)

<<<<<<< HEAD
def _aname_contract_resolve(domain: str, test: bool) -> Optional[str]:
=======

def get_agent_address(name: str, network: AgentNetwork) -> str | None:
>>>>>>> 7b49b1a9
    """
    Get the agent address associated with the provided domain from the name service contract.

    Args:
<<<<<<< HEAD
        domain (str): The domain to query.
        test (bool): Whether to use the testnet or mainnet contract.
=======
        name (str): The name to query.
        network (AgentNetwork): The network to query (mainnet or testnet).
>>>>>>> 7b49b1a9

    Returns:
        str | None: The associated agent address if found.
    """
<<<<<<< HEAD
    query_msg = {"domain_record": {"domain": f"{domain}"}}
    result = get_name_service_contract(test).query(query_msg)
=======
    query_msg = {"query_domain_record": {"domain": f"{name}"}}
    result = get_name_service_contract(network).query(query_msg)
>>>>>>> 7b49b1a9
    if result["record"] is not None:
        registered_records = result["record"]["records"][0]["agent_address"]["records"]
        if len(registered_records) > 0:
            addresses = [val.get("address") for val in registered_records]
            weights = [val.get("weight") for val in registered_records]
            selected_address_list = weighted_random_sample(addresses, weights=weights)
            selected_address = (
                selected_address_list[0] if selected_address_list else None
            )
            return selected_address
    return None


class Resolver(ABC):
    @abstractmethod
    async def resolve(self, destination: str) -> tuple[str | None, list[str]]:
        """
        Resolve the destination to an address and endpoint.

        Args:
            destination (str): The destination name or address to resolve.

        Returns:
            tuple[str | None, list[str]]: The address (if available) and resolved endpoints.
        """
        raise NotImplementedError


class GlobalResolver(Resolver):
    def __init__(
        self, max_endpoints: int | None = None, almanac_api_url: str | None = None
    ):
        """
        Initialize the GlobalResolver.

        Args:
            max_endpoints (int | None): The maximum number of endpoints to return.
            almanac_api_url (str | None): The url for almanac api
        """
        self._max_endpoints = max_endpoints or DEFAULT_MAX_ENDPOINTS
        self._almanac_api_resolver = AlmanacApiResolver(
            max_endpoints=self._max_endpoints, almanac_api_url=almanac_api_url
        )
        self._name_service_resolver = NameServiceResolver(
            max_endpoints=self._max_endpoints, almanac_api_url=almanac_api_url
        )

    async def resolve(self, destination: str) -> tuple[str | None, list[str]]:
        """
        Resolve the destination using the appropriate resolver.

        Args:
            destination (str): The destination name or address to resolve.

        Returns:
            tuple[str | None, list[str]]: The address (if available) and resolved endpoints.
        """

        prefix, _, address = parse_identifier(destination)

        if is_valid_prefix(prefix):
            resolver = (
                self._almanac_api_resolver if address else self._name_service_resolver
            )
            return await resolver.resolve(destination)

        return None, []


class AlmanacContractResolver(Resolver):
    def __init__(self, max_endpoints: int | None = None):
        """
        Initialize the AlmanacContractResolver.

        Args:
            max_endpoints (int | None): The maximum number of endpoints to return.
        """
        self._max_endpoints = max_endpoints or DEFAULT_MAX_ENDPOINTS

    async def resolve(self, destination: str) -> tuple[str | None, list[str]]:
        """
        Resolve the destination using the Almanac contract.

        Args:
            destination (str): The destination address to resolve.

        Returns:
            tuple[str | None, list[str]]: The address and resolved endpoints.
        """
        prefix, _, address = parse_identifier(destination)

        if prefix == MAINNET_PREFIX:
            result = query_record(agent_address=address, network="mainnet")
        elif prefix == TESTNET_PREFIX:
            result = query_record(agent_address=address, network="testnet")
        elif prefix == "":
            for network in ["mainnet", "testnet"]:
                try:
                    result = query_record(agent_address=address, network="mainnet")
                    if result is not None:
                        break
                except ValueError:
                    if network == "testnet":
                        raise

        if result is not None:
            record = result.get("record") or {}
            endpoint_list = (
                record.get("record", {}).get("service", {}).get("endpoints", [])
            )

            if len(endpoint_list) > 0:
                endpoints = [val.get("url") for val in endpoint_list]
                weights = [val.get("weight") for val in endpoint_list]
                return address, weighted_random_sample(
                    items=endpoints,
                    weights=weights,
                    k=min(self._max_endpoints, len(endpoints)),
                )

        return None, []


class AlmanacApiResolver(Resolver):
    def __init__(
        self, max_endpoints: int | None = None, almanac_api_url: str | None = None
    ):
        """
        Initialize the AlmanacApiResolver.

        Args:
            max_endpoints (int | None): The maximum number of endpoints to return.
            almanac_api_url (str | None): The url for almanac api
        """
        self._max_endpoints = max_endpoints or DEFAULT_MAX_ENDPOINTS
        self._almanac_api_url = almanac_api_url or ALMANAC_API_URL
        self._almanac_contract_resolver = AlmanacContractResolver(
            max_endpoints=self._max_endpoints
        )

    async def _api_resolve(self, destination: str) -> tuple[str | None, list[str]]:
        """
        Resolve the destination using the Almanac API.

        Args:
            destination (str): The destination address to resolve.

        Returns:
            tuple[str | None, list[str]]: The address and resolved endpoints.
        """
        try:
            _, _, address = parse_identifier(destination)
            response = requests.get(
                url=f"{self._almanac_api_url}/agents/{address}", timeout=5
            )

            if response.status_code != 200:
                if response.status_code != 404:
                    LOGGER.debug(
                        f"Failed to resolve agent {address} from {self._almanac_api_url}, "
                        "resolving via Almanac contract..."
                    )
                return None, []

            agent = response.json()

            expiry_str = agent.get("expiry", None)
            if expiry_str is None:
                return None, []

            expiry = parser.parse(expiry_str)
            current_time = datetime.now(timezone.utc)
            endpoint_list = agent.get("endpoints", [])

            if len(endpoint_list) > 0 and expiry > current_time:
                endpoints = [val.get("url") for val in endpoint_list]
                weights = [val.get("weight") for val in endpoint_list]
                return address, weighted_random_sample(
                    endpoints,
                    weights=weights,
                    k=min(self._max_endpoints, len(endpoints)),
                )
        except Exception as e:
            LOGGER.error(
                f"Error in AlmanacApiResolver when resolving {destination}: {e}"
            )

        return None, []

    async def resolve(self, destination: str) -> tuple[str | None, list[str]]:
        """
        Resolve the destination using the Almanac API.
        If the resolution using API fails, it retries using the Almanac Contract.

        Args:
            destination (str): The destination address to resolve.

        Returns:
            tuple[str | None, list[str]]: The address and resolved endpoints.
        """
        address, endpoints = await self._api_resolve(destination)
        return (
            (address, endpoints)
            if address is not None
            else await self._almanac_contract_resolver.resolve(destination)
        )


class NameServiceResolver(Resolver):
<<<<<<< HEAD
    def __init__(
        self, max_endpoints: Optional[int] = None, almanac_api_url: Optional[str] = None
    ):
=======
    def __init__(self, max_endpoints: int | None = None):
>>>>>>> 7b49b1a9
        """
        Initialize the NameServiceResolver.

        Args:
            max_endpoints (int | None): The maximum number of endpoints to return.
        """
        self._max_endpoints = max_endpoints or DEFAULT_MAX_ENDPOINTS
<<<<<<< HEAD
        self._almanac_api_url = almanac_api_url
        self._almanac_api_resolver = AlmanacApiResolver(
            almanac_api_url=almanac_api_url, max_endpoints=self._max_endpoints
        )

    async def _api_resolve(self, domain: str) -> Optional[str]:
        """
        Resolve the domain using the Alamanac API.

        Args:
            domain (str): The domain to resolve.

        Returns:
            Tuple[Optional[str], List[str]]: The address (if available) and resolved endpoints.
        """
        try:
            response = requests.get(f"{self._almanac_api_url}/domains/{domain}")

            if response.status_code != 200:
                if response.status_code != 404:
                    LOGGER.debug(
                        f"Failed to resolve name {domain} from {self._almanac_api_url}: "
                        f"{response.status_code}: {response.text}"
                    )
                return None

            domain_record = DomainRecord.model_validate(response.json())
            agent_records = domain_record.agents
            if len(agent_records) == 0:
                return None
            elif len(agent_records) == 1:
                return agent_records[0].address
            else:
                addresses = [val.address for val in agent_records]
                weights = [val.weight for val in agent_records]
                return weighted_random_sample(addresses, weights=weights, k=1)[0]

        except Exception as ex:
            LOGGER.error(f"Error when resolving {domain}: {ex}")

        return None

    async def resolve(self, destination: str) -> Tuple[Optional[str], List[str]]:
=======
        self._almanac_api_resolver = AlmanacApiResolver(self._max_endpoints)

    async def resolve(self, destination: str) -> tuple[str | None, list[str]]:
>>>>>>> 7b49b1a9
        """
        Resolve the destination using the NameService contract.

        Args:
            destination (str): The destination name to resolve.

        Returns:
            tuple[str | None, list[str]]: The address (if available) and resolved endpoints.
        """
<<<<<<< HEAD
        prefix, domain, _ = parse_identifier(destination)
        use_testnet = prefix != MAINNET_PREFIX

        if domain == "":
            return None, []

        # Prefer to resolve using the Almanac API
        address = await self._api_resolve(domain)

        if address is None:
            # If the API resolution fails, fallback to the ANAME contract
            address = _aname_contract_resolve(domain, use_testnet)
=======
        prefix, name, _ = parse_identifier(destination)

        if prefix == MAINNET_PREFIX:
            address = get_agent_address(name, "mainnet")
        elif prefix == TESTNET_PREFIX:
            address = get_agent_address(name, "testnet")
        elif prefix == "":
            for network in ["mainnet", "testnet"]:
                address = get_agent_address(name, network)  # type: ignore
                if address is not None:
                    break
        else:
            raise ValueError(f"Invalid prefix: {prefix}")
>>>>>>> 7b49b1a9

        if address is not None:
            return await self._almanac_api_resolver.resolve(address)

        return None, []


class RulesBasedResolver(Resolver):
    def __init__(self, rules: dict[str, str], max_endpoints: int | None = None):
        """
        Initialize the RulesBasedResolver with the provided rules.

        Args:
            rules (dict[str, str]): A dictionary of rules mapping destinations to endpoints.
            max_endpoints (int | None): The maximum number of endpoints to return.
        """
        self._rules = rules
        self._max_endpoints = max_endpoints or DEFAULT_MAX_ENDPOINTS

    async def resolve(self, destination: str) -> tuple[str | None, list[str]]:
        """
        Resolve the destination using the provided rules.

        Args:
            destination (str): The destination to resolve.

        Returns:
            tuple[str | None, list[str]]: The address and resolved endpoints.
        """
        endpoints = self._rules.get(destination)
        if isinstance(endpoints, str):
            endpoints = [endpoints]
        elif endpoints is None:
            endpoints = []
        if len(endpoints) > self._max_endpoints:
            endpoints = random.sample(
                population=endpoints, k=min(self._max_endpoints, len(endpoints))
            )
        return destination, endpoints<|MERGE_RESOLUTION|>--- conflicted
+++ resolved
@@ -7,12 +7,9 @@
 
 import requests
 from dateutil import parser
-<<<<<<< HEAD
 from pydantic import BaseModel
-=======
 from uagents_core.helpers import weighted_random_sample
 from uagents_core.identity import parse_identifier
->>>>>>> 7b49b1a9
 
 from uagents.config import (
     ALMANAC_API_URL,
@@ -27,8 +24,7 @@
 from uagents.types import AgentNetwork
 from uagents.utils import get_logger
 
-<<<<<<< HEAD
-LOGGER = get_logger("resolver", logging.WARNING)
+LOGGER: logging.Logger = get_logger("resolver", logging.WARNING)
 
 
 class AgentRecord(BaseModel):
@@ -38,49 +34,7 @@
 
 class DomainRecord(BaseModel):
     name: str
-    agents: List[AgentRecord]
-
-
-def weighted_random_sample(
-    items: List[Any], weights: Optional[List[float]] = None, k: int = 1, rng=random
-) -> List[Any]:
-    """
-    Weighted random sample from a list of items without replacement.
-
-    Ref: Efraimidis, Pavlos S. "Weighted random sampling over data streams."
-
-    Args:
-        items (List[Any]): The list of items to sample from.
-        weights (Optional[List[float]]): The optional list of weights for each item.
-        k (int): The number of items to sample.
-        rng (random): The random number generator.
-
-    Returns:
-        List[Any]: The sampled items.
-    """
-    if weights is None:
-        return rng.sample(items, k=k)
-    values = [rng.random() ** (1 / w) for w in weights]
-    order = sorted(range(len(items)), key=lambda i: values[i])
-    return [items[i] for i in order[-k:]]
-
-
-def is_valid_address(address: str) -> bool:
-    """
-    Check if the given string is a valid address.
-
-    Args:
-        address (str): The address to be checked.
-
-    Returns:
-        bool: True if the address is valid; False otherwise.
-    """
-    return is_user_address(address) or (
-        len(address) == AGENT_ADDRESS_LENGTH and address.startswith(AGENT_PREFIX)
-    )
-=======
-LOGGER: logging.Logger = get_logger("resolver", logging.WARNING)
->>>>>>> 7b49b1a9
+    agents: list[AgentRecord]
 
 
 def is_valid_prefix(prefix: str) -> bool:
@@ -136,34 +90,20 @@
 
     return contract.query(query_msg)
 
-<<<<<<< HEAD
-def _aname_contract_resolve(domain: str, test: bool) -> Optional[str]:
-=======
 
 def get_agent_address(name: str, network: AgentNetwork) -> str | None:
->>>>>>> 7b49b1a9
     """
     Get the agent address associated with the provided domain from the name service contract.
 
     Args:
-<<<<<<< HEAD
-        domain (str): The domain to query.
-        test (bool): Whether to use the testnet or mainnet contract.
-=======
         name (str): The name to query.
         network (AgentNetwork): The network to query (mainnet or testnet).
->>>>>>> 7b49b1a9
 
     Returns:
         str | None: The associated agent address if found.
     """
-<<<<<<< HEAD
-    query_msg = {"domain_record": {"domain": f"{domain}"}}
-    result = get_name_service_contract(test).query(query_msg)
-=======
     query_msg = {"query_domain_record": {"domain": f"{name}"}}
     result = get_name_service_contract(network).query(query_msg)
->>>>>>> 7b49b1a9
     if result["record"] is not None:
         registered_records = result["record"]["records"][0]["agent_address"]["records"]
         if len(registered_records) > 0:
@@ -373,13 +313,9 @@
 
 
 class NameServiceResolver(Resolver):
-<<<<<<< HEAD
     def __init__(
-        self, max_endpoints: Optional[int] = None, almanac_api_url: Optional[str] = None
+        self, max_endpoints: int | None = None, almanac_api_url: str | None = None
     ):
-=======
-    def __init__(self, max_endpoints: int | None = None):
->>>>>>> 7b49b1a9
         """
         Initialize the NameServiceResolver.
 
@@ -387,13 +323,12 @@
             max_endpoints (int | None): The maximum number of endpoints to return.
         """
         self._max_endpoints = max_endpoints or DEFAULT_MAX_ENDPOINTS
-<<<<<<< HEAD
         self._almanac_api_url = almanac_api_url
         self._almanac_api_resolver = AlmanacApiResolver(
             almanac_api_url=almanac_api_url, max_endpoints=self._max_endpoints
         )
 
-    async def _api_resolve(self, domain: str) -> Optional[str]:
+    async def _api_resolve(self, domain: str) -> tuple[str | None, list[str]]:
         """
         Resolve the domain using the Alamanac API.
 
@@ -430,12 +365,7 @@
 
         return None
 
-    async def resolve(self, destination: str) -> Tuple[Optional[str], List[str]]:
-=======
-        self._almanac_api_resolver = AlmanacApiResolver(self._max_endpoints)
-
-    async def resolve(self, destination: str) -> tuple[str | None, list[str]]:
->>>>>>> 7b49b1a9
+    async def resolve(self, destination: str) -> tuple[str | None, list[str]]:
         """
         Resolve the destination using the NameService contract.
 
@@ -445,21 +375,12 @@
         Returns:
             tuple[str | None, list[str]]: The address (if available) and resolved endpoints.
         """
-<<<<<<< HEAD
-        prefix, domain, _ = parse_identifier(destination)
-        use_testnet = prefix != MAINNET_PREFIX
-
-        if domain == "":
-            return None, []
-
-        # Prefer to resolve using the Almanac API
-        address = await self._api_resolve(domain)
-
-        if address is None:
-            # If the API resolution fails, fallback to the ANAME contract
-            address = _aname_contract_resolve(domain, use_testnet)
-=======
         prefix, name, _ = parse_identifier(destination)
+
+        api_result = await self._api_resolve(name)
+
+        if api_result:
+            return api_result
 
         if prefix == MAINNET_PREFIX:
             address = get_agent_address(name, "mainnet")
@@ -472,7 +393,6 @@
                     break
         else:
             raise ValueError(f"Invalid prefix: {prefix}")
->>>>>>> 7b49b1a9
 
         if address is not None:
             return await self._almanac_api_resolver.resolve(address)
