[tool.poetry]
name = "uagents"
version = "0.15.2"
description = "Lightweight framework for rapid agent-based development"
authors = [
    "Ed FitzGerald <edward.fitzgerald@fetch.ai>",
    "James Riehl <james.riehl@fetch.ai>",
    "Alejandro Morales <alejandro.madrigal@fetch.ai>",
    "Florian Wilde <florian.wilde@fetch.ai>",
]
license = "Apache 2.0"
readme = "README.md"

[tool.poetry.dependencies]
python = ">=3.9,<3.13"
pydantic = "~2.8"
msgpack = "^1.0.4"
bech32 = "^1.2.0"
ecdsa = "^0.19.0"
apispec = "^6.0.2"
uvicorn = "~0.30.1"
aiohttp = "^3.8.3"
cosmpy = "^0.9.2"
websockets = "^10.4"

# extras
fetchai-babble = { version = "^0.4.2", optional = true }
tortoise-orm = { version = "^0.19.2", optional = true }
geopy = { version = "^2.3.0", optional = true }
pyngrok = { version = "^5.2.3", optional = true }
fastapi = { version = "^0.111.0", optional = true }

[tool.poetry.group.dev.dependencies]
aioresponses = "^0.7.4"
pytest = "^7.1.3"
pytest-asyncio = "^0.23.8"
pytest-order = "^1.2.1"
mkdocs = "^1.4.2"
mkdocs-material = "^9.1.13"
ruff = "^0.6.0"
<<<<<<< HEAD
pre-commit = "^3.8.0"
=======
pre-commit = "^3.6.2"
pydoc-markdown = "^4.8.2"
>>>>>>> 1cf7147e

[tool.poetry.extras]
all = ["tortoise-orm", "geopy", "fetchai-babble", "pyngrok", "fastapi"]
wallet = ["fetchai-babble"]
orm = ["tortoise-orm"]
geo = ["geopy"]
remote-agents = ["pyngrok"]
proxy = ["fastapi"]

[build-system]
requires = ["poetry-core>=1.0.0"]
build-backend = "poetry.core.masonry.api"

[tool.ruff]
target-version = "py310"

[tool.ruff.lint]
select = [
    # pycodestyle (Errors, Warnings)
    "E",
    "W",
    # Pyflakes
    "F",
    # flake8-bugbear
    "B",
    # flake8-simplify
    "SIM",
    # isort
    "I",
    # pep8-naming
    "N",
    # pylint
    "PL",
]
ignore = ["PLR0913", "PLR0912", "PLR0911", "PLR2004", "PLR0915"]

[tool.ruff.lint.pycodestyle]
max-line-length = 100<|MERGE_RESOLUTION|>--- conflicted
+++ resolved
@@ -38,12 +38,8 @@
 mkdocs = "^1.4.2"
 mkdocs-material = "^9.1.13"
 ruff = "^0.6.0"
-<<<<<<< HEAD
 pre-commit = "^3.8.0"
-=======
-pre-commit = "^3.6.2"
 pydoc-markdown = "^4.8.2"
->>>>>>> 1cf7147e
 
 [tool.poetry.extras]
 all = ["tortoise-orm", "geopy", "fetchai-babble", "pyngrok", "fastapi"]
