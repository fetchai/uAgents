[project]
name = "uagents"
version = "0.21.0"
description = "Lightweight framework for rapid agent-based development"
authors = [
    { name = "Ed FitzGerald", email = "edward.fitzgerald@fetch.ai" },
    { name = "James Riehl", email = "james.riehl@fetch.ai" },
    { name = "Alejandro Morales", email = "alejandro.madrigal@fetch.ai" },
    { name = "Florian Wilde", email = "florian.wilde@fetch.ai" },
]
license = { text = "Apache 2.0" }
readme = "README.md"
requires-python = ">=3.10,<4.0"
dependencies = [
    "uagents_core",
    "pydantic (>=2.8,<3.0)",
    "uvicorn (>=0.30.1,<1.0)",
    "aiohttp (>=3.8.3,<4.0)",
    "cosmpy (>=0.9.2,<1.0)",
]

[project.optional-dependencies]
all = ["fetchai-babble >=0.4.4"]
wallet = ["fetchai-babble >=0.4.4"]

<<<<<<< HEAD
[project.urls]
homepage = "https://fetch.ai"
repository = "https://github.com/fetchai/uAgents"
documentation = "https://fetch.ai/docs"

[tool.poetry.dependencies]
uagents_core = { path = "./uagents-core" }
=======
# extras
fetchai-babble = { version = "^0.4.5", optional = true }
>>>>>>> 8f94ad65

[tool.poetry.group.dev.dependencies]
aioresponses = "^0.7.8"
pytest = "^8.3.5"
pytest-asyncio = "^0.25.3"
pytest-order = "^1.3.0"
coverage = { version = "^7.6.12", extras = ["toml"] }
ruff = "^0.11.0"
pre-commit = "^4.1.0"
pydoc-markdown = "^4.8.2"

# [tool.poetry]
# requires-poetry = ">=2.0"

[build-system]
requires = ["poetry-core>=1.0.0"]
build-backend = "poetry.core.masonry.api"

[tool.ruff]
target-version = "py312"

[tool.ruff.lint]
select = [
    # pycodestyle (Errors, Warnings)
    "E",
    "W",
    # Pyflakes
    "F",
    # flake8-bugbear
    "B",
    # flake8-simplify
    "SIM",
    # isort
    "I",
    # pep8-naming
    "N",
    # pylint
    "PL",
]
ignore = ["PLR0913", "PLR0912", "PLR0911", "PLR2004", "PLR0915"]

[tool.ruff.lint.pycodestyle]
max-line-length = 100

[tool.coverage.run]
source = ["src/uagents", "src\\uagents"]
omit = ["*/__init__.py", "*/experimental/*"]
relative_files = true

[tool.coverage.report]
exclude_also = [
    'def __repr__',
    'if self.debug:',
    'if settings.DEBUG',
    'raise AssertionError',
    'raise NotImplementedError',
    'if 0:',
    'if __name__ == .__main__.:',
    'if TYPE_CHECKING:',
    'class .*\bProtocol\):',
    '@(abc\.)?abstractmethod',
]<|MERGE_RESOLUTION|>--- conflicted
+++ resolved
@@ -20,10 +20,9 @@
 ]
 
 [project.optional-dependencies]
-all = ["fetchai-babble >=0.4.4"]
-wallet = ["fetchai-babble >=0.4.4"]
+all = ["fetchai-babble >=0.4.5"]
+wallet = ["fetchai-babble >=0.4.5"]
 
-<<<<<<< HEAD
 [project.urls]
 homepage = "https://fetch.ai"
 repository = "https://github.com/fetchai/uAgents"
@@ -31,10 +30,6 @@
 
 [tool.poetry.dependencies]
 uagents_core = { path = "./uagents-core" }
-=======
-# extras
-fetchai-babble = { version = "^0.4.5", optional = true }
->>>>>>> 8f94ad65
 
 [tool.poetry.group.dev.dependencies]
 aioresponses = "^0.7.8"
