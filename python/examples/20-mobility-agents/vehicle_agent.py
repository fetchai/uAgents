--- conflicted
+++ resolved
@@ -8,13 +8,9 @@
     name="My vehicle agent",
     seed="test vehicle agent #1",
     mobility_type="vehicle",
-<<<<<<< HEAD
     port=8111,
     endpoint="https://localhost:8111/submit",
     location=AgentGeolocation(latitude=0, longitude=0, radius=0.1),
-=======
-    location=AgentGeolocation(latitude=0, longitude=0, radius=1),
->>>>>>> a35f22b9
 )
 
 
