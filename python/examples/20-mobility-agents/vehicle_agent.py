from uagents import Context
from uagents.experimental.mobility import MobilityAgent as Agent
from uagents.experimental.mobility.protocols import base_protocol
from uagents.experimental.search import search_agents_by_text
from uagents.types import AgentGeolocation

vehicle_agent = Agent(
    name="My vehicle agent",
    seed="test vehicle agent #1",
    mobility_type="vehicle",
<<<<<<< HEAD
    location=AgentGeolocation(
        latitude=0,
        longitude=0,
        radius=1,
    ),
=======
    location=AgentGeolocation(latitude=0, longitude=0),
>>>>>>> 756af048
)


current_active_eois = {}
proto = base_protocol.mobility_base_protocol


@proto.on_message(model=base_protocol.CheckIn, replies=base_protocol.CheckInResponse)
async def handle_checkin(ctx: Context, sender: str, msg: base_protocol.CheckIn):
    # never gonna be triggered here
    pass


@proto.on_message(model=base_protocol.CheckInResponse, replies=set())
async def handle_checkin_response(
    ctx: Context, sender: str, msg: base_protocol.CheckInResponse
):
    ctx.logger.info(
        f"checked in with agent of type {msg.mobility_type}. Signal: {msg.signal}"
    )


@proto.on_message(
    model=base_protocol.StatusUpdate, replies=base_protocol.StatusUpdateResponse
)
async def handle_status_update(
    ctx: Context, sender: str, msg: base_protocol.StatusUpdateResponse
):
    known_agent = next(
        (a for a in vehicle_agent.proximity_agents if a.address == sender), None
    )
    if not known_agent:
        ctx.logger.info("got status update from agent out of reach")
    else:
        ctx.logger.info(f"new signal from {known_agent.name}: {msg.text}")


@proto.on_message(model=base_protocol.CheckOut, replies=base_protocol.CheckOutResponse)
async def handle_checkout(ctx: Context, sender: str, msg: base_protocol.CheckOut):
    pass


@proto.on_message(model=base_protocol.CheckOutResponse, replies=set())
async def handle_checkout_response(
    ctx: Context, sender: str, msg: base_protocol.CheckOutResponse
):
    ctx.logger.info(f"famous last words: {msg.receipt}")


vehicle_agent.include(proto)


@vehicle_agent.on_event("startup")
async def startup(ctx: Context):
    # test the search api
    resp = search_agents_by_text("alice")
    ctx.logger.info(f"found {len(resp)} agents:")
    for agent in resp:
        ctx.logger.info(f"{agent.name}")


if __name__ == "__main__":
    vehicle_agent.run()<|MERGE_RESOLUTION|>--- conflicted
+++ resolved
@@ -8,15 +8,7 @@
     name="My vehicle agent",
     seed="test vehicle agent #1",
     mobility_type="vehicle",
-<<<<<<< HEAD
-    location=AgentGeolocation(
-        latitude=0,
-        longitude=0,
-        radius=1,
-    ),
-=======
-    location=AgentGeolocation(latitude=0, longitude=0),
->>>>>>> 756af048
+    location=AgentGeolocation(latitude=0, longitude=0, radius=1),
 )
 
 
