--- conflicted
+++ resolved
@@ -6,18 +6,11 @@
 
 # from cosmpy.protos.cosmos.base.v1beta1.coin_pb2 import Coin
 from uagents import Agent
-<<<<<<< HEAD
+
+# EXPECTED_FUNDS = Coin(amount="8640000000000000", denom="atestfet")
+from uagents.config import ANAME_REGISTRATION_SECONDS
 from uagents.crypto import Identity, encode_length_prefixed, sign_registration
 from uagents.network import get_name_service_contract
-
-# EXPECTED_FUNDS = Coin(amount="8640000000000000", denom="atestfet")
-=======
-from uagents.config import ANAME_REGISTRATION_SECONDS
-from uagents.crypto import Identity, encode_length_prefixed
-from uagents.network import get_name_service_contract
-
-EXPECTED_FUNDS = Coin(amount="518400000000000000", denom="atestfet")
->>>>>>> 8f94ad65
 
 
 def generate_digest(
@@ -93,16 +86,8 @@
             except (json.JSONDecodeError, AttributeError):
                 return False
 
-<<<<<<< HEAD
             if "register" in msg_dict:
                 if not msg_dict["register"]["domain"] or not msg.funds[0]:
-=======
-            if "register_domain" in msg_dict:
-                if (
-                    not msg_dict["register_domain"]["domain"]
-                    or msg.funds[0] != EXPECTED_FUNDS
-                ):
->>>>>>> 8f94ad65
                     return False
             elif "update_domain_record" in msg_dict:
                 update_record = msg_dict["update_domain_record"]
