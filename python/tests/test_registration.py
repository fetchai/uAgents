--- conflicted
+++ resolved
@@ -43,20 +43,11 @@
     # create a dummy attestation
     attestation = AgentRegistrationAttestation(
         agent_address=identity.address,
-<<<<<<< HEAD
-        protocols=["foo", "bar", "baz"],
-        endpoints=[
-            AgentEndpoint(url="https://foobar.com", weight=1),
-            AgentEndpoint(url="https://barbaz.com", weight=1),
-        ],
-        metadata={"foo": "bar", "baz": 3.17, "qux": {"a": "b", "c": 4, "d": 5.6}},
-=======
         protocols=TEST_PROTOCOLS,
         endpoints=TEST_ENDPOINTS,
         metadata=coerce_metadata_to_str(
             {"foo": "bar", "baz": 3.17, "qux": {"a": "b", "c": 4, "d": 5.6}}
         ),
->>>>>>> f05f8b34
     )
 
     # sign the attestation with the identity
