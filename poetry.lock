--- conflicted
+++ resolved
@@ -1,26 +1,4 @@
 [[package]]
-<<<<<<< HEAD
-name = "anyio"
-version = "3.6.2"
-description = "High level compatibility layer for multiple asynchronous event loop implementations"
-category = "main"
-optional = false
-python-versions = ">=3.6.2"
-
-[package.dependencies]
-idna = ">=2.8"
-sniffio = ">=1.1"
-
-[package.extras]
-doc = ["packaging", "sphinx-autodoc-typehints (>=1.2.0)", "sphinx-rtd-theme"]
-test = ["contextlib2", "coverage[toml] (>=4.5)", "hypothesis (>=4.0)", "mock (>=4)", "pytest (>=7.0)", "pytest-mock (>=3.6.1)", "trustme", "uvloop (<0.15)", "uvloop (>=0.15)"]
-trio = ["trio (>=0.16,<0.22)"]
-
-[[package]]
-name = "apispec"
-version = "6.0.2"
-description = "A pluggable API specification generator. Currently supports the OpenAPI Specification (f.k.a. the Swagger specification)."
-=======
 name = "aiohttp"
 version = "3.8.3"
 description = "Async http client/server framework (asyncio)"
@@ -44,13 +22,39 @@
 name = "aiosignal"
 version = "1.3.1"
 description = "aiosignal: a list of registered asynchronous callbacks"
->>>>>>> 706d6c7a
-category = "main"
-optional = false
-python-versions = ">=3.7"
-
-[package.dependencies]
-<<<<<<< HEAD
+category = "main"
+optional = false
+python-versions = ">=3.7"
+
+[package.dependencies]
+frozenlist = ">=1.1.0"
+
+[[package]]
+name = "anyio"
+version = "3.6.2"
+description = "High level compatibility layer for multiple asynchronous event loop implementations"
+category = "main"
+optional = false
+python-versions = ">=3.6.2"
+
+[package.dependencies]
+idna = ">=2.8"
+sniffio = ">=1.1"
+
+[package.extras]
+doc = ["packaging", "sphinx-autodoc-typehints (>=1.2.0)", "sphinx-rtd-theme"]
+test = ["contextlib2", "coverage[toml] (>=4.5)", "hypothesis (>=4.0)", "mock (>=4)", "pytest (>=7.0)", "pytest-mock (>=3.6.1)", "trustme", "uvloop (<0.15)", "uvloop (>=0.15)"]
+trio = ["trio (>=0.16,<0.22)"]
+
+[[package]]
+name = "apispec"
+version = "6.0.2"
+description = "A pluggable API specification generator. Currently supports the OpenAPI Specification (f.k.a. the Swagger specification)."
+category = "main"
+optional = false
+python-versions = ">=3.7"
+
+[package.dependencies]
 packaging = ">=21.3"
 
 [package.extras]
@@ -61,9 +65,6 @@
 tests = ["PyYAML (>=3.10)", "marshmallow (>=3.13.0)", "openapi-spec-validator (<0.5)", "prance[osv] (>=0.11)", "pytest"]
 validation = ["openapi-spec-validator (<0.5)", "prance[osv] (>=0.11)"]
 yaml = ["PyYAML (>=3.10)"]
-=======
-frozenlist = ">=1.1.0"
->>>>>>> 706d6c7a
 
 [[package]]
 name = "astroid"
@@ -101,7 +102,7 @@
 dev = ["cloudpickle", "coverage[toml] (>=5.0.2)", "furo", "hypothesis", "mypy (>=0.900,!=0.940)", "pre-commit", "pympler", "pytest (>=4.3.0)", "pytest-mypy-plugins", "sphinx", "sphinx-notfound-page", "zope.interface"]
 docs = ["furo", "sphinx", "sphinx-notfound-page", "zope.interface"]
 tests = ["cloudpickle", "coverage[toml] (>=5.0.2)", "hypothesis", "mypy (>=0.900,!=0.940)", "pympler", "pytest (>=4.3.0)", "pytest-mypy-plugins", "zope.interface"]
-tests-no-zope = ["cloudpickle", "coverage[toml] (>=5.0.2)", "hypothesis", "mypy (>=0.900,!=0.940)", "pympler", "pytest (>=4.3.0)", "pytest-mypy-plugins"]
+tests_no_zope = ["cloudpickle", "coverage[toml] (>=5.0.2)", "hypothesis", "mypy (>=0.900,!=0.940)", "pympler", "pytest (>=4.3.0)", "pytest-mypy-plugins"]
 
 [[package]]
 name = "bech32"
@@ -142,7 +143,7 @@
 python-versions = ">=3.6.0"
 
 [package.extras]
-unicode-backport = ["unicodedata2"]
+unicode_backport = ["unicodedata2"]
 
 [[package]]
 name = "click"
@@ -188,30 +189,6 @@
 [package.extras]
 gmpy = ["gmpy"]
 gmpy2 = ["gmpy2"]
-
-[[package]]
-name = "frozenlist"
-version = "1.3.3"
-description = "A list-like structure which implements collections.abc.MutableSequence"
-category = "main"
-optional = false
-python-versions = ">=3.7"
-
-[[package]]
-name = "h11"
-version = "0.14.0"
-description = "A pure-Python, bring-your-own-I/O implementation of HTTP/1.1"
-category = "main"
-optional = false
-python-versions = ">=3.7"
-
-[[package]]
-name = "idna"
-version = "3.4"
-description = "Internationalized Domain Names in Applications (IDNA)"
-category = "main"
-optional = false
-python-versions = ">=3.5"
 
 [[package]]
 name = "fastapi"
@@ -232,6 +209,22 @@
 test = ["anyio[trio] (>=3.2.1,<4.0.0)", "black (==22.8.0)", "coverage[toml] (>=6.5.0,<7.0)", "databases[sqlite] (>=0.3.2,<0.7.0)", "email-validator (>=1.1.1,<2.0.0)", "flask (>=1.1.2,<3.0.0)", "httpx (>=0.23.0,<0.24.0)", "isort (>=5.0.6,<6.0.0)", "mypy (==0.982)", "orjson (>=3.2.1,<4.0.0)", "passlib[bcrypt] (>=1.7.2,<2.0.0)", "peewee (>=3.13.3,<4.0.0)", "pytest (>=7.1.3,<8.0.0)", "python-jose[cryptography] (>=3.3.0,<4.0.0)", "python-multipart (>=0.0.5,<0.0.6)", "pyyaml (>=5.3.1,<7.0.0)", "ruff (==0.0.114)", "sqlalchemy (>=1.3.18,<=1.4.41)", "types-orjson (==3.6.2)", "types-ujson (==5.5.0)", "ujson (>=4.0.1,!=4.0.2,!=4.1.0,!=4.2.0,!=4.3.0,!=5.0.0,!=5.1.0,<6.0.0)"]
 
 [[package]]
+name = "frozenlist"
+version = "1.3.3"
+description = "A list-like structure which implements collections.abc.MutableSequence"
+category = "main"
+optional = false
+python-versions = ">=3.7"
+
+[[package]]
+name = "h11"
+version = "0.14.0"
+description = "A pure-Python, bring-your-own-I/O implementation of HTTP/1.1"
+category = "main"
+optional = false
+python-versions = ">=3.7"
+
+[[package]]
 name = "idna"
 version = "3.4"
 description = "Internationalized Domain Names in Applications (IDNA)"
@@ -257,9 +250,9 @@
 
 [package.extras]
 colors = ["colorama (>=0.4.3,<0.5.0)"]
-pipfile-deprecated-finder = ["pipreqs", "requirementslib"]
+pipfile_deprecated_finder = ["pipreqs", "requirementslib"]
 plugins = ["setuptools"]
-requirements-deprecated-finder = ["pip-api", "pipreqs"]
+requirements_deprecated_finder = ["pip-api", "pipreqs"]
 
 [[package]]
 name = "lazy-object-proxy"
@@ -531,19 +524,7 @@
 [metadata]
 lock-version = "1.1"
 python-versions = "^3.8"
-<<<<<<< HEAD
-content-hash = "ef34995b9ecfa24ba32a7a046dde7a0fd51703f2062fd668929f65b83242dbe4"
-
-[metadata.files]
-anyio = [
-    {file = "anyio-3.6.2-py3-none-any.whl", hash = "sha256:fbbe32bd270d2a2ef3ed1c5d45041250284e31fc0a4df4a5a6071842051a51e3"},
-    {file = "anyio-3.6.2.tar.gz", hash = "sha256:25ea0d673ae30af41a0c442f81cf3b38c7e79fdc7b60335a4c14e05eb0947421"},
-]
-apispec = [
-    {file = "apispec-6.0.2-py3-none-any.whl", hash = "sha256:d97f0ae9c65133185b9ed9c5be1a434eb85627dfa33c4c53cabda122256c1b67"},
-    {file = "apispec-6.0.2.tar.gz", hash = "sha256:e76d80b739edef4be213092a6384ad7fd933ba7d64f6d5a0aff8d4da1bef7887"},
-=======
-content-hash = "567062b625c95100d0f32955f7e07a76b27e5142f216f6e9b71f88b474f17661"
+content-hash = "e5fb66384469a3865d50416fc241073768599582ab909f2e9b8d2053263b7e84"
 
 [metadata.files]
 aiohttp = [
@@ -638,7 +619,14 @@
 aiosignal = [
     {file = "aiosignal-1.3.1-py3-none-any.whl", hash = "sha256:f8376fb07dd1e86a584e4fcdec80b36b7f81aac666ebc724e2c090300dd83b17"},
     {file = "aiosignal-1.3.1.tar.gz", hash = "sha256:54cd96e15e1649b75d6c87526a6ff0b6c1b0dd3459f43d9ca11d48c339b68cfc"},
->>>>>>> 706d6c7a
+]
+anyio = [
+    {file = "anyio-3.6.2-py3-none-any.whl", hash = "sha256:fbbe32bd270d2a2ef3ed1c5d45041250284e31fc0a4df4a5a6071842051a51e3"},
+    {file = "anyio-3.6.2.tar.gz", hash = "sha256:25ea0d673ae30af41a0c442f81cf3b38c7e79fdc7b60335a4c14e05eb0947421"},
+]
+apispec = [
+    {file = "apispec-6.0.2-py3-none-any.whl", hash = "sha256:d97f0ae9c65133185b9ed9c5be1a434eb85627dfa33c4c53cabda122256c1b67"},
+    {file = "apispec-6.0.2.tar.gz", hash = "sha256:e76d80b739edef4be213092a6384ad7fd933ba7d64f6d5a0aff8d4da1bef7887"},
 ]
 astroid = [
     {file = "astroid-2.12.10-py3-none-any.whl", hash = "sha256:997e0c735df60d4a4caff27080a3afc51f9bdd693d3572a4a0b7090b645c36c5"},
@@ -700,6 +688,10 @@
 ecdsa = [
     {file = "ecdsa-0.18.0-py2.py3-none-any.whl", hash = "sha256:80600258e7ed2f16b9aa1d7c295bd70194109ad5a30fdee0eaeefef1d4c559dd"},
     {file = "ecdsa-0.18.0.tar.gz", hash = "sha256:190348041559e21b22a1d65cee485282ca11a6f81d503fddb84d5017e9ed1e49"},
+]
+fastapi = [
+    {file = "fastapi-0.87.0-py3-none-any.whl", hash = "sha256:254453a2e22f64e2a1b4e1d8baf67d239e55b6c8165c079d25746a5220c81bb4"},
+    {file = "fastapi-0.87.0.tar.gz", hash = "sha256:07032e53df9a57165047b4f38731c38bdcc3be5493220471015e2b4b51b486a4"},
 ]
 frozenlist = [
     {file = "frozenlist-1.3.3-cp310-cp310-macosx_10_9_universal2.whl", hash = "sha256:ff8bf625fe85e119553b5383ba0fb6aa3d0ec2ae980295aaefa552374926b3f4"},
@@ -785,14 +777,6 @@
     {file = "idna-3.4-py3-none-any.whl", hash = "sha256:90b77e79eaa3eba6de819a0c442c0b4ceefc341a7a2ab77d7562bf49f425c5c2"},
     {file = "idna-3.4.tar.gz", hash = "sha256:814f528e8dead7d329833b91c5faa87d60bf71824cd12a7530b5526063d02cb4"},
 ]
-fastapi = [
-    {file = "fastapi-0.87.0-py3-none-any.whl", hash = "sha256:254453a2e22f64e2a1b4e1d8baf67d239e55b6c8165c079d25746a5220c81bb4"},
-    {file = "fastapi-0.87.0.tar.gz", hash = "sha256:07032e53df9a57165047b4f38731c38bdcc3be5493220471015e2b4b51b486a4"},
-]
-idna = [
-    {file = "idna-3.4-py3-none-any.whl", hash = "sha256:90b77e79eaa3eba6de819a0c442c0b4ceefc341a7a2ab77d7562bf49f425c5c2"},
-    {file = "idna-3.4.tar.gz", hash = "sha256:814f528e8dead7d329833b91c5faa87d60bf71824cd12a7530b5526063d02cb4"},
-]
 iniconfig = [
     {file = "iniconfig-1.1.1-py2.py3-none-any.whl", hash = "sha256:011e24c64b7f47f6ebd835bb12a743f2fbe9a26d4cecaa7f53bc4f35ee9da8b3"},
     {file = "iniconfig-1.1.1.tar.gz", hash = "sha256:bc3af051d7d14b2ee5ef9969666def0cd1a000e121eaea580d4a313df4b37f32"},
