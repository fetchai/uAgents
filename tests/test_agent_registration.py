--- conflicted
+++ resolved
@@ -3,22 +3,12 @@
 
 from nexus import Agent
 from nexus.setup import fund_agent_if_low
-from nexus.network import get_reg_contract
 
 
 class TestVerify(unittest.TestCase):
     def test_agent_registration(self):
 
-<<<<<<< HEAD
-        agent = Agent(
-            name="alice",
-            port=8000,
-            seed="alice secret phrase",
-            endpoint="http://127.0.0.1:8000/submit",
-        )
-=======
         agent = Agent(name="alice")
->>>>>>> 479ddd6d
 
         reg_fee = "500000000000000000atestfet"
 
@@ -26,16 +16,8 @@
 
         sequence = agent.get_registration_sequence()
 
-<<<<<<< HEAD
-        almanac_contract = get_reg_contract()
-
-        # pylint: disable=W0212
-        signature = agent._identity.sign_registration(
-            almanac_contract.address, agent.get_registration_sequence()
-=======
         signature = agent._identity.sign_registration(
             agent._reg_contract.address, agent.get_registration_sequence()
->>>>>>> 479ddd6d
         )
 
         msg = {
@@ -54,12 +36,8 @@
             }
         }
 
-<<<<<<< HEAD
-        almanac_contract.execute(msg, agent.wallet, funds=reg_fee).wait_to_complete()
-=======
         transaction = agent._reg_contract.execute(msg, agent.wallet, funds=reg_fee)
         transaction.wait_to_complete()
->>>>>>> 479ddd6d
 
         is_registered = agent.registration_status()
         self.assertEqual(is_registered, True, "Registration failed")
