[tool.poetry]
name = "nexus"
version = "0.1.0"
description = ""
authors = ["Ed FitzGerald <ejafitzgerald@gmail.com>"]

[tool.poetry.dependencies]
python = "^3.8"
pydantic = "^1.10.2"
msgpack = "^1.0.4"
bech32 = "^1.2.0"
ecdsa = "^0.18.0"
<<<<<<< HEAD
cosmpy = "^0.6.0"
=======
uvicorn = "^0.19.0"
aiohttp = "^3.8.3"
>>>>>>> 706d6c7a

[tool.poetry.dev-dependencies]
black = "^22.8.0"
pytest = "^7.1.3"
pylint = "^2.15.3"

[build-system]
requires = ["poetry-core>=1.0.0"]
build-backend = "poetry.core.masonry.api"<|MERGE_RESOLUTION|>--- conflicted
+++ resolved
@@ -10,12 +10,9 @@
 msgpack = "^1.0.4"
 bech32 = "^1.2.0"
 ecdsa = "^0.18.0"
-<<<<<<< HEAD
-cosmpy = "^0.6.0"
-=======
 uvicorn = "^0.19.0"
 aiohttp = "^3.8.3"
->>>>>>> 706d6c7a
+cosmpy = "^0.6.0"
 
 [tool.poetry.dev-dependencies]
 black = "^22.8.0"
