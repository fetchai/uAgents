import asyncio
import json
import logging
from typing import Optional

import aiohttp
import pydantic
from aiohttp.client_exceptions import ClientConnectorError
from websockets import connect
import websockets.exceptions

from uagents.config import get_logger, MAILBOX_POLL_INTERVAL_SECONDS
from uagents.crypto import is_user_address
from uagents.dispatch import dispatcher
from uagents.envelope import Envelope


class MailboxClient:
    def __init__(self, agent, logger: Optional[logging.Logger] = None):
        self._agent = agent
<<<<<<< HEAD
        self._access_token: Optional[str] = None
=======
        self._access_token: str = None
        self._envelopes_to_delete = asyncio.Queue()
>>>>>>> ef8f308c
        self._poll_interval = MAILBOX_POLL_INTERVAL_SECONDS
        self._logger = logger or get_logger("mailbox")

    @property
    def base_url(self):
        return self._agent.mailbox["base_url"]

    @property
    def api_key(self):
        return self._agent.mailbox["api_key"]

    @property
    def protocol(self):
        return self._agent.mailbox["protocol"]

    @property
    def http_prefix(self):
        return self._agent.mailbox["http_prefix"]

    async def run(self):
        self._logger.info(f"Connecting to mailbox server at {self.base_url}")
        while True:
            try:
                if self._access_token is None:
                    await self._get_access_token()
                if self.protocol in {"ws", "wss"}:
                    await self._open_websocket_connection()
                else:
                    await self._poll_server()
                    await asyncio.sleep(self._poll_interval)
            except ClientConnectorError:
                self._logger.exception("Failed to connect to mailbox server")

    async def _handle_envelope(self, payload: dict):
        try:
            env = Envelope.parse_obj(payload["envelope"])
        except pydantic.ValidationError:
            self._logger.warning("Received invalid envelope")
            return

        do_verify = not is_user_address(env.sender)

        if do_verify and env.verify() is False:
            self._logger.warning("Received envelope that failed verification")
            return

        if not dispatcher.contains(env.target):
            self._logger.warning("Received envelope for unrecognized address")
            return

        await dispatcher.dispatch(
            env.sender,
            env.target,
            env.protocol,
            env.decode_payload(),
        )

        # queue envelope for deletion from server
        await self._envelopes_to_delete.put(payload)

    async def process_deletion_queue(self):
        async with aiohttp.ClientSession() as session:
            while True:
                env_payload = await self._envelopes_to_delete.get()
                env_url = f"{self.http_prefix}://{self.base_url}/v1/mailbox/{env_payload['uuid']}"
                self._logger.debug(f"Deleting message: {env_payload}")
                async with session.delete(
                    env_url,
                    headers={"Authorization": f"token {self._access_token}"},
                ) as resp:
                    if resp.status != 200:
                        self._logger.exception(
                            f"Failed to delete envelope from inbox: {(await resp.text())}"
                        )

    async def _poll_server(self):
        async with aiohttp.ClientSession() as session:

            # check the inbox for envelopes and handle them
            mailbox_url = f"{self.http_prefix}://{self.base_url}/v1/mailbox"
            async with session.get(
                mailbox_url,
                headers={"Authorization": f"token {self._access_token}"},
            ) as resp:
                success = resp.status == 200
                if success:
                    items = (await resp.json())["items"]
                    for item in items:
                        await self._handle_envelope(item)
                elif resp.status == 401:
                    self._access_token = None
                    self._logger.warning(
                        "Access token expired: a new one should be retrieved automatically"
                    )
                else:
                    self._logger.exception(
                        f"Failed to retrieve messages: {resp.status}:{(await resp.text())}"
                    )

    async def _open_websocket_connection(self):
        try:
            async with connect(
                f"{self.protocol}://{self.base_url}/v1/events?token={self._access_token}"
            ) as websocket:
                # wait for the event stream to come in
                while True:
                    msg = await websocket.recv()
                    msg = json.loads(msg)
                    if msg["type"] == "envelope":
                        self._logger.debug(f"Got envelope: {msg['payload']}")
                        await self._handle_envelope(msg["payload"])

        except websockets.exceptions.ConnectionClosedError:
            pass

        except ConnectionRefusedError:
            pass

    async def _get_access_token(self):
        async with aiohttp.ClientSession() as session:

            # get challenge
            challenge_url = f"{self.http_prefix}://{self.base_url}/v1/auth/challenge"
            async with session.post(
                challenge_url,
                data=json.dumps({"address": self._agent.address}),
                headers={"content-type": "application/json"},
            ) as resp:
                if resp and resp.status == 200:
                    challenge: str = (await resp.json())["challenge"]
                else:
                    self._logger.exception(
                        f"Failed to retrieve authorization challenge: {(await resp.text())}"
                    )
                    return

            # response to challenge with signature to get token
            prove_url = f"{self.http_prefix}://{self.base_url}/v1/auth/prove"
            async with session.post(
                prove_url,
                data=json.dumps(
                    {
                        "address": self._agent.address,
                        "api_key": self.api_key,
                        "challenge": challenge,
                        "challenge_response": self._agent.sign(challenge.encode()),
                    }
                ),
                headers={"content-type": "application/json"},
            ) as resp:
                if resp and resp.status == 200:
                    self._logger.info("Mailbox access token acquired")
                    self._access_token = (await resp.json())["access_token"]
                else:
                    self._logger.exception(
                        f"Failed to prove authorization: {(await resp.text())}"
                    )<|MERGE_RESOLUTION|>--- conflicted
+++ resolved
@@ -18,12 +18,8 @@
 class MailboxClient:
     def __init__(self, agent, logger: Optional[logging.Logger] = None):
         self._agent = agent
-<<<<<<< HEAD
         self._access_token: Optional[str] = None
-=======
-        self._access_token: str = None
         self._envelopes_to_delete = asyncio.Queue()
->>>>>>> ef8f308c
         self._poll_interval = MAILBOX_POLL_INTERVAL_SECONDS
         self._logger = logger or get_logger("mailbox")
 
