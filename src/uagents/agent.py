import asyncio
import functools
from typing import Dict, List, Optional, Set, Union, Type, Tuple, Any
import uuid
import requests

from cosmpy.aerial.wallet import LocalWallet, PrivateKey
from cosmpy.crypto.address import Address
from cosmpy.aerial.contract.cosmwasm import create_cosmwasm_execute_msg
from cosmpy.aerial.client import prepare_and_broadcast_basic_transaction
from cosmpy.aerial.tx import Transaction


from uagents.asgi import ASGIServer
from uagents.context import (
    Context,
    EventCallback,
    IntervalCallback,
    MessageCallback,
    MsgDigest,
)
from uagents.crypto import Identity, derive_key_from_seed, is_user_address
from uagents.dispatch import Sink, dispatcher, JsonStr
from uagents.models import Model, ErrorMessage
from uagents.protocol import Protocol
from uagents.resolver import Resolver, GlobalResolver
from uagents.storage import KeyValueStore, get_or_create_private_keys
from uagents.network import (
    get_ledger,
    get_almanac_contract,
    get_service_contract,
    wait_for_tx_to_complete,
)
from uagents.mailbox import MailboxClient
from uagents.config import (
<<<<<<< HEAD
    ConfigurationError,
=======
    CONTRACT_ALMANAC,
>>>>>>> efa21135
    REGISTRATION_FEE,
    REGISTRATION_DENOM,
    MIN_REGISTRATION_TIME,
    LEDGER_PREFIX,
    parse_endpoint_config,
    parse_agentverse_config,
    get_logger,
)


async def _run_interval(func: IntervalCallback, ctx: Context, period: float):
    while True:
        try:
            await func(ctx)
        except OSError:
            ctx.logger.exception("OS Error in interval handler")
        except RuntimeError:
            ctx.logger.exception("Runtime Error in interval handler")

        await asyncio.sleep(period)


async def _handle_error(ctx: Context, destination: str, msg: ErrorMessage):
    await ctx.send(destination, msg)


class Agent(Sink):
    def __init__(
        self,
        name: Optional[str] = None,
        port: Optional[int] = None,
        seed: Optional[str] = None,
        endpoint: Optional[Union[str, List[str], Dict[str, dict]]] = None,
        agentverse: Optional[Union[str, Dict[str, str]]] = None,
        mailbox: Optional[Union[str, Dict[str, str]]] = None,
        resolve: Optional[Resolver] = None,
        version: Optional[str] = None,
    ):
        self._name = name
        self._port = port if port is not None else 8000
        self._background_tasks: Set[asyncio.Task] = set()
        self._resolver = resolve if resolve is not None else GlobalResolver()
        self._loop = asyncio.get_event_loop_policy().get_event_loop()

<<<<<<< HEAD
        self._initialize_wallet_and_identity(seed, name)

=======
        # initialize wallet and identity
        self._initialize_wallet_and_identity(seed, name)
>>>>>>> efa21135
        self._logger = get_logger(self.name)

        # configure endpoints and mailbox
        self._endpoints = parse_endpoint_config(endpoint)
        self._use_mailbox = False

        # agentverse config overrides mailbox config
        # but mailbox is kept for backwards compatibility
        if agentverse and mailbox:
            raise ConfigurationError(
                "Cannot specify both agentverse and mailbox configuration"
            )
        agentverse = mailbox if agentverse is None else agentverse
        self._agentverse = parse_agentverse_config(agentverse)
        self._use_mailbox = self._agentverse["use_mailbox"]
        if self._use_mailbox:
            self._mailbox_client = MailboxClient(self, self._logger)
            # if mailbox is provided, override endpoints with mailbox endpoint
            self._endpoints = [
                {
                    "url": f"{self.mailbox['http_prefix']}://{self.mailbox['base_url']}/v1/submit",
                    "weight": 1,
                }
            ]
        else:
            self._mailbox_client = None

        self._ledger = get_ledger()
        self._almanac_contract = get_almanac_contract()
        self._service_contract = get_service_contract()
        self._storage = KeyValueStore(self.address[0:16])
        self._interval_handlers: List[Tuple[IntervalCallback, float]] = []
        self._interval_messages: Set[str] = set()
        self._signed_message_handlers: Dict[str, MessageCallback] = {}
        self._unsigned_message_handlers: Dict[str, MessageCallback] = {}
        self._models: Dict[str, Type[Model]] = {}
        self._replies: Dict[str, Set[Type[Model]]] = {}
        self._queries: Dict[str, asyncio.Future] = {}
        self._dispatcher = dispatcher
        self._message_queue = asyncio.Queue()
        self._on_startup = []
        self._on_shutdown = []
        self._version = version or "0.1.0"

        # initialize the internal agent protocol
        self._protocol = Protocol(name=self._name, version=self._version)

        # keep track of supported protocols
        self.protocols: Dict[str, Protocol] = {}

        self._ctx = Context(
            self._identity.address,
            self._name,
            self._storage,
            self._resolver,
            self._identity,
            self._wallet,
            self._ledger,
            self._queries,
            replies=self._replies,
            interval_messages=self._interval_messages,
            protocols=self.protocols,
            logger=self._logger,
        )

        # register with the dispatcher
        self._dispatcher.register(self.address, self)

        if not self._use_mailbox:
            self._server = ASGIServer(
                self._port, self._loop, self._queries, logger=self._logger
            )

    def _initialize_wallet_and_identity(self, seed, name):
        if seed is None:
            if name is None:
                self._wallet = LocalWallet.generate()
                self._identity = Identity.generate()
            else:
                identity_key, wallet_key = get_or_create_private_keys(name)
                self._wallet = LocalWallet(PrivateKey(wallet_key))
                self._identity = Identity.from_string(identity_key)
        else:
            self._identity = Identity.from_seed(seed, 0)
            self._wallet = LocalWallet(
                PrivateKey(derive_key_from_seed(seed, LEDGER_PREFIX, 0)),
                prefix=LEDGER_PREFIX,
            )
        if name is None:
            self._name = self.address[0:16]

    @property
    def name(self) -> str:
        return self._name

    @property
    def address(self) -> str:
        return self._identity.address

    @property
    def wallet(self) -> LocalWallet:
        return self._wallet

    @property
    def storage(self) -> KeyValueStore:
        return self._storage

    @property
    def mailbox(self) -> Dict[str, str]:
        return self._agentverse

    @property
    def agentverse(self) -> Dict[str, str]:
        return self._agentverse

    @property
    def mailbox_client(self) -> MailboxClient:
        return self._mailbox_client

    @mailbox.setter
    def mailbox(self, config: Union[str, Dict[str, str]]):
        self._agentverse = parse_agentverse_config(config)

    @agentverse.setter
    def agentverse(self, config: Union[str, Dict[str, str]]):
        self._agentverse = parse_agentverse_config(config)

    def sign(self, data: bytes) -> str:
        return self._identity.sign(data)

    def sign_digest(self, digest: bytes) -> str:
        return self._identity.sign_digest(digest)

    def sign_registration(self) -> str:
        assert self._almanac_contract.address is not None
        return self._identity.sign_registration(
            str(self._almanac_contract.address),
            self._almanac_contract.get_sequence(self.address),
        )

    def update_endpoints(self, endpoints: List[Dict[str, Any]]):
        self._endpoints = endpoints

    def update_loop(self, loop):
        self._loop = loop

    def update_queries(self, queries):
        self._queries = queries

    async def _register(self, ctx: Context):
        agent_balance = ctx.ledger.query_bank_balance(Address(ctx.wallet.address()))

        if agent_balance < REGISTRATION_FEE:
            self._logger.warning(
                f"I do not have enough funds to register on Almanac contract\
                    \nFund using wallet address: {self.wallet.address()}"
            )
            return

        signature = self.sign_registration()

        self._logger.info("Registering on almanac contract...")

        transaction = Transaction()

        almanac_msg = self._almanac_contract.get_registration_msg(
            self.protocols, self._endpoints, signature, self.address
        )

        transaction.add_message(
            create_cosmwasm_execute_msg(
                ctx.wallet.address(),
                CONTRACT_ALMANAC,
                almanac_msg,
                funds=f"{REGISTRATION_FEE}{REGISTRATION_DENOM}",
            )
        )

        transaction = prepare_and_broadcast_basic_transaction(
            ctx.ledger, transaction, ctx.wallet
        )
        await wait_for_tx_to_complete(transaction.tx_hash)
        self._logger.info("Registering on almanac contract...complete")

    def _schedule_registration(self):
        return self._almanac_contract.get_expiry(self.address)

    async def register_name(self):
        self._logger.info("Registering name...")

        if not self._almanac_contract.is_registered(self.address):
            self._logger.warning(
                f"Agent {self.name} needs to be registered in almanac contract to register its name"
            )
            return

        transaction = self._service_contract.get_registration_tx(
            self.name, str(self.wallet.address()), self.address
        )

        if transaction is None:
            self._logger.error(
                f"Please select another name, {self.name} is owned by another address"
            )

            return
        transaction = prepare_and_broadcast_basic_transaction(
            self._ledger, transaction, self.wallet
        )
        await wait_for_tx_to_complete(transaction.tx_hash)
        self._logger.info("Registering name...complete")

    def on_interval(
        self,
        period: float,
        messages: Optional[Union[Type[Model], Set[Type[Model]]]] = None,
    ):
        return self._protocol.on_interval(period, messages)

    def on_query(
        self,
        model: Type[Model],
        replies: Optional[Union[Model, Set[Model]]] = None,
    ):
        return self._protocol.on_query(model, replies)

    def on_message(
        self,
        model: Type[Model],
        replies: Optional[Union[Type[Model], Set[Type[Model]]]] = None,
        allow_unverified: Optional[bool] = False,
    ):
        return self._protocol.on_message(model, replies, allow_unverified)

    def on_event(self, event_type: str):
        def decorator_on_event(func: EventCallback) -> EventCallback:
            @functools.wraps(func)
            def handler(*args, **kwargs):
                return func(*args, **kwargs)

            self._add_event_handler(event_type, func)

            return handler

        return decorator_on_event

    def _add_event_handler(
        self,
        event_type: str,
        func: EventCallback,
    ) -> None:
        if event_type == "startup":
            self._on_startup.append(func)
        elif event_type == "shutdown":
            self._on_shutdown.append(func)

    def include(self, protocol: Protocol, publish_manifest: Optional[bool] = False):
        for func, period in protocol.intervals:
            self._interval_handlers.append((func, period))

        self._interval_messages.update(protocol.interval_messages)

        for schema_digest in protocol.models:
            if schema_digest in self._models:
                raise RuntimeError("Unable to register duplicate model")
            if schema_digest in self._signed_message_handlers:
                raise RuntimeError("Unable to register duplicate message handler")
            if schema_digest in protocol.signed_message_handlers:
                self._signed_message_handlers[
                    schema_digest
                ] = protocol.signed_message_handlers[schema_digest]
            elif schema_digest in protocol.unsigned_message_handlers:
                self._unsigned_message_handlers[
                    schema_digest
                ] = protocol.unsigned_message_handlers[schema_digest]
            else:
                raise RuntimeError("Unable to lookup up message handler in protocol")

            self._models[schema_digest] = protocol.models[schema_digest]

            if schema_digest in protocol.replies:
                self._replies[schema_digest] = protocol.replies[schema_digest]

        if protocol.digest is not None:
            self.protocols[protocol.digest] = protocol

        if publish_manifest:
            self.publish_manifest(protocol.manifest())

    def publish_manifest(self, manifest: Dict[str, Any]):
        try:
            resp = requests.post(
                self._agentverse["base_url"] + "/v1/almanac/manifests",
                json=manifest,
                timeout=5,
            )
            if resp.status_code == 200:
                self._logger.info(
                    f"Manifest published successfully: {manifest['metadata']['name']}"
                )
            else:
                self._logger.warning(f"Unable to publish manifest: {resp.text}")
        except requests.exceptions.RequestException as ex:
            self._logger.warning(f"Unable to publish manifest: {ex}")

    async def handle_message(
        self, sender, schema_digest: str, message: JsonStr, session: uuid.UUID
    ):
        await self._message_queue.put((schema_digest, sender, message, session))

    async def _startup(self):
        for handler in self._on_startup:
            await handler(self._ctx)

    async def _shutdown(self):
        for handler in self._on_shutdown:
            await handler(self._ctx)

    def setup(self):
        # register the internal agent protocol
        self.include(self._protocol)
        self._loop.run_until_complete(self._startup())
        if self._endpoints is None:
            self._logger.warning(
                "I have no endpoint and won't be able to receive external messages"
            )
        self.start_background_tasks()

    def start_background_tasks(self):
        # Start the interval tasks
        for func, period in self._interval_handlers:
            task = self._loop.create_task(_run_interval(func, self._ctx, period))
            self._background_tasks.add(task)
            task.add_done_callback(self._background_tasks.discard)

        # start the background message queue processor
        task = self._loop.create_task(self._process_message_queue())
        self._background_tasks.add(task)
        task.add_done_callback(self._background_tasks.discard)

        # start the contract registration update loop
        if self._endpoints is not None:
            if (
                not self._almanac_contract.is_registered(self.address)
                or self._schedule_registration() < MIN_REGISTRATION_TIME
                or self._endpoints != self._almanac_contract.get_endpoints(self.address)
            ):
                self._loop.create_task(
                    _run_interval(
                        self._register, self._ctx, self._schedule_registration()
                    )
                )
            else:
                self._logger.info("Registration up to date!")
        else:
            self._logger.warning(
                "I have no endpoint and won't be able to receive external messages"
            )

    def run(self):
        self.setup()
        try:
            if self._use_mailbox:
                self._loop.create_task(self._mailbox_client.process_deletion_queue())
                self._loop.run_until_complete(self._mailbox_client.run())
            else:
                self._loop.run_until_complete(self._server.serve())
        finally:
            self._loop.run_until_complete(self._shutdown())

    async def _process_message_queue(self):
        while True:
            # get an element from the queue
            schema_digest, sender, message, session = await self._message_queue.get()

            # lookup the model definition
            model_class: Model = self._models.get(schema_digest)
            if model_class is None:
                continue

            # parse the received message
            recovered = model_class.parse_raw(message)

            context = Context(
                self._identity.address,
                self._name,
                self._storage,
                self._resolver,
                self._identity,
                self._wallet,
                self._ledger,
                self._queries,
                session=session,
                replies=self._replies,
                interval_messages=self._interval_messages,
                message_received=MsgDigest(
                    message=message, schema_digest=schema_digest
                ),
                protocols=self.protocols,
                logger=self._logger,
            )

            # attempt to find the handler
            handler: MessageCallback = self._unsigned_message_handlers.get(
                schema_digest
            )
            if handler is None:
                if not is_user_address(sender):
                    handler = self._signed_message_handlers.get(schema_digest)
                elif schema_digest in self._signed_message_handlers:
                    await _handle_error(
                        context,
                        sender,
                        ErrorMessage(
                            error="Message must be sent from verified agent address"
                        ),
                    )
                    continue

            if handler is not None:
                await handler(context, sender, recovered)


class Bureau:
    def __init__(
        self,
        port: Optional[int] = None,
        endpoint: Optional[Union[str, List[str], Dict[str, dict]]] = None,
    ):
        self._loop = asyncio.get_event_loop_policy().get_event_loop()
        self._agents = []
        self._endpoints = parse_endpoint_config(endpoint)
        self._port = port or 8000
        self._queries: Dict[str, asyncio.Future] = {}
        self._logger = get_logger("bureau")
        self._server = ASGIServer(self._port, self._loop, self._queries, self._logger)
        self._use_mailbox = False

    def add(self, agent: Agent):
        agent.update_loop(self._loop)
        agent.update_queries(self._queries)
        if agent.mailbox is not None:
            self._use_mailbox = True
        else:
            agent.update_endpoints(self._endpoints)
        self._agents.append(agent)

    def run(self):
        tasks = []
        for agent in self._agents:
            agent.setup()
            if agent.mailbox is not None:
                tasks.append(
                    self._loop.create_task(
                        agent.mailbox_client.process_deletion_queue()
                    )
                )
                tasks.append(self._loop.create_task(agent.mailbox_client.run()))
        if not self._use_mailbox:
            tasks.append(self._loop.create_task(self._server.serve()))

        self._loop.run_until_complete(asyncio.gather(*tasks))<|MERGE_RESOLUTION|>--- conflicted
+++ resolved
@@ -33,11 +33,8 @@
 )
 from uagents.mailbox import MailboxClient
 from uagents.config import (
-<<<<<<< HEAD
     ConfigurationError,
-=======
     CONTRACT_ALMANAC,
->>>>>>> efa21135
     REGISTRATION_FEE,
     REGISTRATION_DENOM,
     MIN_REGISTRATION_TIME,
@@ -82,13 +79,8 @@
         self._resolver = resolve if resolve is not None else GlobalResolver()
         self._loop = asyncio.get_event_loop_policy().get_event_loop()
 
-<<<<<<< HEAD
         self._initialize_wallet_and_identity(seed, name)
 
-=======
-        # initialize wallet and identity
-        self._initialize_wallet_and_identity(seed, name)
->>>>>>> efa21135
         self._logger = get_logger(self.name)
 
         # configure endpoints and mailbox
