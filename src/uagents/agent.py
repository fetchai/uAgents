import asyncio
import functools
from typing import Dict, List, Optional, Set, Union, Type, Tuple, Any
import uuid

from cosmpy.aerial.wallet import LocalWallet, PrivateKey
from cosmpy.crypto.address import Address
from cosmpy.aerial.contract.cosmwasm import create_cosmwasm_execute_msg
from cosmpy.aerial.client import prepare_and_broadcast_basic_transaction
from cosmpy.aerial.tx import Transaction


from uagents.asgi import ASGIServer
from uagents.context import (
    Context,
    EventCallback,
    IntervalCallback,
    MessageCallback,
    MsgDigest,
)
from uagents.crypto import Identity, derive_key_from_seed, is_user_address
from uagents.dispatch import Sink, dispatcher, JsonStr
from uagents.models import Model, ErrorMessage
from uagents.protocol import Protocol
from uagents.resolver import Resolver, GlobalResolver
from uagents.storage import KeyValueStore, get_or_create_private_keys
from uagents.network import (
    get_ledger,
<<<<<<< HEAD
    get_reg_contract,
=======
    get_almanac_contract,
    get_service_contract,
>>>>>>> efa21135
    wait_for_tx_to_complete,
)
from uagents.mailbox import MailboxClient
from uagents.config import (
    CONTRACT_ALMANAC,
    REGISTRATION_FEE,
    REGISTRATION_DENOM,
    MIN_REGISTRATION_TIME,
    LEDGER_PREFIX,
    parse_endpoint_config,
    parse_mailbox_config,
    get_logger,
)


async def _run_interval(func: IntervalCallback, ctx: Context, period: float):
    while True:
        try:
            await func(ctx)
        except OSError:
            ctx.logger.exception("OS Error in interval handler")
        except RuntimeError:
            ctx.logger.exception("Runtime Error in interval handler")

        await asyncio.sleep(period)


async def _handle_error(ctx: Context, destination: str, msg: ErrorMessage):
    await ctx.send(destination, msg)


class Agent(Sink):
    def __init__(
        self,
        name: Optional[str] = None,
        port: Optional[int] = None,
        seed: Optional[str] = None,
        endpoint: Optional[Union[str, List[str], Dict[str, dict]]] = None,
        mailbox: Optional[Union[str, Dict[str, str]]] = None,
        resolve: Optional[Resolver] = None,
        enable_wallet_messaging: Optional[Union[bool, Dict[str, str]]] = False,
        wallet_key_derivation_index: Optional[int] = 0,
        version: Optional[str] = None,
    ):
        self._name = name
        self._port = port if port is not None else 8000
        self._background_tasks: Set[asyncio.Task] = set()
        self._resolver = resolve if resolve is not None else GlobalResolver()
        self._loop = asyncio.get_event_loop_policy().get_event_loop()

        # initialize wallet and identity
<<<<<<< HEAD
        if seed is None:
            if name is None:
                self._wallet = LocalWallet.generate()
                self._identity = Identity.generate()
            else:
                identity_key, wallet_key = get_or_create_private_keys(name)
                self._wallet = LocalWallet(PrivateKey(wallet_key))
                self._identity = Identity.from_string(identity_key)
        else:
            self._identity = Identity.from_seed(seed, 0)
            self._wallet = LocalWallet(
                PrivateKey(
                    derive_key_from_seed(
                        seed, LEDGER_PREFIX, wallet_key_derivation_index
                    )
                ),
                prefix=LEDGER_PREFIX,
            )
        self._ledger = get_ledger()
        self._reg_contract = get_reg_contract()
        if name is None:
            self._name = self.address[0:16]
=======
        self._initialize_wallet_and_identity(seed, name)
>>>>>>> efa21135
        self._logger = get_logger(self.name)

        # configure endpoints and mailbox
        self._endpoints = parse_endpoint_config(endpoint)
        self._use_mailbox = mailbox is not None
        if self._use_mailbox:
            self._mailbox = parse_mailbox_config(mailbox)
            self._mailbox_client = MailboxClient(self, self._logger)
            # if mailbox is provided, override endpoints with mailbox endpoint
            self._endpoints = [
                {
                    "url": f"{self.mailbox['http_prefix']}://{self.mailbox['base_url']}/v1/submit",
                    "weight": 1,
                }
            ]
        else:
            self._mailbox = None
            self._mailbox_client = None

<<<<<<< HEAD
        if enable_wallet_messaging:
            wallet_chain_id = self._ledger.network_config.chain_id
            if (
                isinstance(enable_wallet_messaging, dict)
                and "chain_id" in enable_wallet_messaging
            ):
                wallet_chain_id = enable_wallet_messaging["chain_id"]

            from uagents.wallet_messaging import WalletMessagingClient

            self._wallet_messaging_client = WalletMessagingClient(
                self._identity,
                self._wallet,
                wallet_chain_id,
                self._logger,
            )
        else:
            self._wallet_messaging_client = None

=======
        self._ledger = get_ledger()
        self._almanac_contract = get_almanac_contract()
        self._service_contract = get_service_contract()
>>>>>>> efa21135
        self._storage = KeyValueStore(self.address[0:16])
        self._interval_handlers: List[Tuple[IntervalCallback, float]] = []
        self._interval_messages: Set[str] = set()
        self._signed_message_handlers: Dict[str, MessageCallback] = {}
        self._unsigned_message_handlers: Dict[str, MessageCallback] = {}
        self._models: Dict[str, Type[Model]] = {}
        self._replies: Dict[str, Set[Type[Model]]] = {}
        self._queries: Dict[str, asyncio.Future] = {}
        self._dispatcher = dispatcher
        self._message_queue = asyncio.Queue()
        self._on_startup = []
        self._on_shutdown = []
        self._version = version or "0.1.0"

        # initialize the internal agent protocol
        self._protocol = Protocol(name=self._name, version=self._version)

        # keep track of supported protocols
        self.protocols: Dict[str, Protocol] = {}

        self._ctx = Context(
            self._identity.address,
            self._name,
            self._storage,
            self._resolver,
            self._identity,
            self._wallet,
            self._ledger,
            self._queries,
            replies=self._replies,
            interval_messages=self._interval_messages,
<<<<<<< HEAD
            wallet_messaging_client=self._wallet_messaging_client,
=======
            protocols=self.protocols,
>>>>>>> efa21135
            logger=self._logger,
        )

        # register with the dispatcher
        self._dispatcher.register(self.address, self)

        if not self._use_mailbox:
            self._server = ASGIServer(
                self._port, self._loop, self._queries, logger=self._logger
            )

    def _initialize_wallet_and_identity(self, seed, name):
        if seed is None:
            if name is None:
                self._wallet = LocalWallet.generate()
                self._identity = Identity.generate()
            else:
                identity_key, wallet_key = get_or_create_private_keys(name)
                self._wallet = LocalWallet(PrivateKey(wallet_key))
                self._identity = Identity.from_string(identity_key)
        else:
            self._identity = Identity.from_seed(seed, 0)
            self._wallet = LocalWallet(
                PrivateKey(derive_key_from_seed(seed, LEDGER_PREFIX, 0)),
                prefix=LEDGER_PREFIX,
            )
        if name is None:
            self._name = self.address[0:16]

    @property
    def name(self) -> str:
        return self._name

    @property
    def address(self) -> str:
        return self._identity.address

    @property
    def wallet(self) -> LocalWallet:
        return self._wallet

    @property
    def storage(self) -> KeyValueStore:
        return self._storage

    @property
    def mailbox(self) -> Dict[str, str]:
        return self._mailbox

    @property
    def mailbox_client(self) -> MailboxClient:
        return self._mailbox_client

    @mailbox.setter
    def mailbox(self, config: Union[str, Dict[str, str]]):
        self._mailbox = parse_mailbox_config(config)

    def sign(self, data: bytes) -> str:
        return self._identity.sign(data)

    def sign_digest(self, digest: bytes) -> str:
        return self._identity.sign_digest(digest)

    def sign_registration(self) -> str:
        assert self._almanac_contract.address is not None
        return self._identity.sign_registration(
<<<<<<< HEAD
            str(self._reg_contract.address), self._get_registration_sequence()
=======
            str(self._almanac_contract.address),
            self._almanac_contract.get_sequence(self.address),
>>>>>>> efa21135
        )

    def update_endpoints(self, endpoints: List[Dict[str, Any]]):
        self._endpoints = endpoints

    def update_loop(self, loop):
        self._loop = loop

    def update_queries(self, queries):
        self._queries = queries

    async def _register(self, ctx: Context):
        agent_balance = ctx.ledger.query_bank_balance(Address(ctx.wallet.address()))

        if agent_balance < REGISTRATION_FEE:
            self._logger.warning(
                f"I do not have enough funds to register on Almanac contract\
                    \nFund using wallet address: {self.wallet.address()}"
            )
            return

        signature = self.sign_registration()

<<<<<<< HEAD
        msg = {
            "register": {
                "record": {
                    "service": {
                        "protocols": list(
                            map(lambda x: x.digest, self.protocols.values())
                        ),
                        "endpoints": self._endpoints,
                    }
                },
                "signature": signature,
                "sequence": self._get_registration_sequence(),
                "agent_address": self.address,
            }
        }

        self._logger.info("Registering on Almanac contract...")
        transaction = self._reg_contract.execute(
            msg,
            ctx.wallet,
            funds=f"{REGISTRATION_FEE}{REGISTRATION_DENOM}",
=======
        self._logger.info("Registering on almanac contract...")

        transaction = Transaction()

        almanac_msg = self._almanac_contract.get_registration_msg(
            self.protocols, self._endpoints, signature, self.address
        )

        transaction.add_message(
            create_cosmwasm_execute_msg(
                ctx.wallet.address(),
                CONTRACT_ALMANAC,
                almanac_msg,
                funds=f"{REGISTRATION_FEE}{REGISTRATION_DENOM}",
            )
        )

        transaction = prepare_and_broadcast_basic_transaction(
            ctx.ledger, transaction, ctx.wallet
>>>>>>> efa21135
        )
        await wait_for_tx_to_complete(transaction.tx_hash)
        self._logger.info("Registering on almanac contract...complete")

    def _schedule_registration(self):
        return self._almanac_contract.get_expiry(self.address)

    async def register_name(self):
        self._logger.info("Registering name...")

        if not self._almanac_contract.is_registered(self.address):
            self._logger.warning(
                f"Agent {self.name} needs to be registered in almanac contract to register its name"
            )
            return

        transaction = self._service_contract.get_registration_tx(
            self.name, str(self.wallet.address()), self.address
        )

<<<<<<< HEAD
    def _get_registration_sequence(self) -> int:
        query_msg = {"query_sequence": {"agent_address": self.address}}
        sequence = self._reg_contract.query(query_msg)["sequence"]
=======
        if transaction is None:
            self._logger.error(
                f"Please select another name, {self.name} is owned by another address"
            )
>>>>>>> efa21135

            return
        transaction = prepare_and_broadcast_basic_transaction(
            self._ledger, transaction, self.wallet
        )
        await wait_for_tx_to_complete(transaction.tx_hash)
        self._logger.info("Registering name...complete")

    def on_interval(
        self,
        period: float,
        messages: Optional[Union[Type[Model], Set[Type[Model]]]] = None,
    ):
        return self._protocol.on_interval(period, messages)

    def on_query(
        self,
        model: Type[Model],
        replies: Optional[Union[Model, Set[Model]]] = None,
    ):
        return self._protocol.on_query(model, replies)

    def on_message(
        self,
        model: Type[Model],
        replies: Optional[Union[Type[Model], Set[Type[Model]]]] = None,
        allow_unverified: Optional[bool] = False,
    ):
        return self._protocol.on_message(model, replies, allow_unverified)

    def on_event(self, event_type: str):
        def decorator_on_event(func: EventCallback) -> EventCallback:
            @functools.wraps(func)
            def handler(*args, **kwargs):
                return func(*args, **kwargs)

            self._add_event_handler(event_type, func)

            return handler

        return decorator_on_event

    def _add_event_handler(
        self,
        event_type: str,
        func: EventCallback,
    ) -> None:
        if event_type == "startup":
            self._on_startup.append(func)
        elif event_type == "shutdown":
            self._on_shutdown.append(func)

    def on_wallet_message(
        self,
    ):
        if self._wallet_messaging_client is None:
            self._logger.warning(
                "Discarding 'on_wallet_message' handler because wallet messaging is disabled"
            )
            return None
        return self._wallet_messaging_client.on_message()

    def include(self, protocol: Protocol):
        for func, period in protocol.intervals:
            self._interval_handlers.append((func, period))

        self._interval_messages.update(protocol.interval_messages)

        for schema_digest in protocol.models:
            if schema_digest in self._models:
                raise RuntimeError("Unable to register duplicate model")
            if schema_digest in self._signed_message_handlers:
                raise RuntimeError("Unable to register duplicate message handler")
            if schema_digest in protocol.signed_message_handlers:
                self._signed_message_handlers[
                    schema_digest
                ] = protocol.signed_message_handlers[schema_digest]
            elif schema_digest in protocol.unsigned_message_handlers:
                self._unsigned_message_handlers[
                    schema_digest
                ] = protocol.unsigned_message_handlers[schema_digest]
            else:
                raise RuntimeError("Unable to lookup up message handler in protocol")

            self._models[schema_digest] = protocol.models[schema_digest]

            if schema_digest in protocol.replies:
                self._replies[schema_digest] = protocol.replies[schema_digest]

        if protocol.digest is not None:
            self.protocols[protocol.digest] = protocol

    async def handle_message(
        self, sender, schema_digest: str, message: JsonStr, session: uuid.UUID
    ):
        await self._message_queue.put((schema_digest, sender, message, session))

    async def _startup(self):
        for handler in self._on_startup:
            await handler(self._ctx)

    async def _shutdown(self):
        for handler in self._on_shutdown:
            await handler(self._ctx)

    def setup(self):
        # register the internal agent protocol
        self.include(self._protocol)
        self._loop.run_until_complete(self._startup())
        if self._endpoints is None:
            self._logger.warning(
                "I have no endpoint and won't be able to receive external messages"
            )
        self.start_background_tasks()

    def start_background_tasks(self):
        # Start the interval tasks
        for func, period in self._interval_handlers:
            task = self._loop.create_task(_run_interval(func, self._ctx, period))
            self._background_tasks.add(task)
            task.add_done_callback(self._background_tasks.discard)

        # start the background message queue processor
        task = self._loop.create_task(self._process_message_queue())
        self._background_tasks.add(task)
        task.add_done_callback(self._background_tasks.discard)

        # start the wallet messaging client if enabled
        if self._wallet_messaging_client is not None:
            for task in [
                self._wallet_messaging_client.poll_server(),
                self._wallet_messaging_client.process_message_queue(self._ctx),
            ]:
                task = self._loop.create_task(task)
                self._background_tasks.add(task)
                task.add_done_callback(self._background_tasks.discard)

        # start the contract registration update loop
        if self._endpoints is not None:
            if (
                not self._almanac_contract.is_registered(self.address)
                or self._schedule_registration() < MIN_REGISTRATION_TIME
                or self._endpoints != self._almanac_contract.get_endpoints(self.address)
            ):
                self._loop.create_task(
                    _run_interval(
                        self._register, self._ctx, self._schedule_registration()
                    )
                )
            else:
                self._logger.info("Registration up to date!")
        else:
            self._logger.warning(
                "I have no endpoint and won't be able to receive external messages"
            )

    def run(self):
        self.setup()
        try:
            if self._use_mailbox:
                self._loop.create_task(self._mailbox_client.process_deletion_queue())
                self._loop.run_until_complete(self._mailbox_client.run())
            else:
                self._loop.run_until_complete(self._server.serve())
        finally:
            self._loop.run_until_complete(self._shutdown())

    async def _process_message_queue(self):
        while True:
            # get an element from the queue
            schema_digest, sender, message, session = await self._message_queue.get()

            # lookup the model definition
            model_class: Model = self._models.get(schema_digest)
            if model_class is None:
                continue

            # parse the received message
            recovered = model_class.parse_raw(message)

            context = Context(
                self._identity.address,
                self._name,
                self._storage,
                self._resolver,
                self._identity,
                self._wallet,
                self._ledger,
                self._queries,
                session=session,
                replies=self._replies,
                interval_messages=self._interval_messages,
                message_received=MsgDigest(
                    message=message, schema_digest=schema_digest
                ),
                protocols=self.protocols,
                logger=self._logger,
            )

            # attempt to find the handler
            handler: MessageCallback = self._unsigned_message_handlers.get(
                schema_digest
            )
            if handler is None:
                if not is_user_address(sender):
                    handler = self._signed_message_handlers.get(schema_digest)
                elif schema_digest in self._signed_message_handlers:
                    await _handle_error(
                        context,
                        sender,
                        ErrorMessage(
                            error="Message must be sent from verified agent address"
                        ),
                    )
                    continue

            if handler is not None:
                await handler(context, sender, recovered)


class Bureau:
    def __init__(
        self,
        port: Optional[int] = None,
        endpoint: Optional[Union[str, List[str], Dict[str, dict]]] = None,
    ):
        self._loop = asyncio.get_event_loop_policy().get_event_loop()
        self._agents = []
        self._endpoints = parse_endpoint_config(endpoint)
        self._port = port or 8000
        self._queries: Dict[str, asyncio.Future] = {}
        self._logger = get_logger("bureau")
        self._server = ASGIServer(self._port, self._loop, self._queries, self._logger)
        self._use_mailbox = False

    def add(self, agent: Agent):
        agent.update_loop(self._loop)
        agent.update_queries(self._queries)
        if agent.mailbox is not None:
            self._use_mailbox = True
        else:
            agent.update_endpoints(self._endpoints)
        self._agents.append(agent)

    def run(self):
        tasks = []
        for agent in self._agents:
            agent.setup()
            if agent.mailbox is not None:
                tasks.append(
                    self._loop.create_task(
                        agent.mailbox_client.process_deletion_queue()
                    )
                )
                tasks.append(self._loop.create_task(agent.mailbox_client.run()))
        if not self._use_mailbox:
            tasks.append(self._loop.create_task(self._server.serve()))

        self._loop.run_until_complete(asyncio.gather(*tasks))<|MERGE_RESOLUTION|>--- conflicted
+++ resolved
@@ -26,12 +26,8 @@
 from uagents.storage import KeyValueStore, get_or_create_private_keys
 from uagents.network import (
     get_ledger,
-<<<<<<< HEAD
-    get_reg_contract,
-=======
     get_almanac_contract,
     get_service_contract,
->>>>>>> efa21135
     wait_for_tx_to_complete,
 )
 from uagents.mailbox import MailboxClient
@@ -83,7 +79,93 @@
         self._loop = asyncio.get_event_loop_policy().get_event_loop()
 
         # initialize wallet and identity
-<<<<<<< HEAD
+        self._initialize_wallet_and_identity(seed, name, wallet_key_derivation_index)
+        self._logger = get_logger(self.name)
+
+        # configure endpoints and mailbox
+        self._endpoints = parse_endpoint_config(endpoint)
+        self._use_mailbox = mailbox is not None
+        if self._use_mailbox:
+            self._mailbox = parse_mailbox_config(mailbox)
+            self._mailbox_client = MailboxClient(self, self._logger)
+            # if mailbox is provided, override endpoints with mailbox endpoint
+            self._endpoints = [
+                {
+                    "url": f"{self.mailbox['http_prefix']}://{self.mailbox['base_url']}/v1/submit",
+                    "weight": 1,
+                }
+            ]
+        else:
+            self._mailbox = None
+            self._mailbox_client = None
+
+        self._ledger = get_ledger()
+        self._almanac_contract = get_almanac_contract()
+        self._service_contract = get_service_contract()
+        self._storage = KeyValueStore(self.address[0:16])
+        self._interval_handlers: List[Tuple[IntervalCallback, float]] = []
+        self._interval_messages: Set[str] = set()
+        self._signed_message_handlers: Dict[str, MessageCallback] = {}
+        self._unsigned_message_handlers: Dict[str, MessageCallback] = {}
+        self._models: Dict[str, Type[Model]] = {}
+        self._replies: Dict[str, Set[Type[Model]]] = {}
+        self._queries: Dict[str, asyncio.Future] = {}
+        self._dispatcher = dispatcher
+        self._message_queue = asyncio.Queue()
+        self._on_startup = []
+        self._on_shutdown = []
+        self._version = version or "0.1.0"
+
+        if enable_wallet_messaging:
+            wallet_chain_id = self._ledger.network_config.chain_id
+            if (
+                isinstance(enable_wallet_messaging, dict)
+                and "chain_id" in enable_wallet_messaging
+            ):
+                wallet_chain_id = enable_wallet_messaging["chain_id"]
+
+            from uagents.wallet_messaging import WalletMessagingClient
+
+            self._wallet_messaging_client = WalletMessagingClient(
+                self._identity,
+                self._wallet,
+                wallet_chain_id,
+                self._logger,
+            )
+        else:
+            self._wallet_messaging_client = None
+
+        # initialize the internal agent protocol
+        self._protocol = Protocol(name=self._name, version=self._version)
+
+        # keep track of supported protocols
+        self.protocols: Dict[str, Protocol] = {}
+
+        self._ctx = Context(
+            self._identity.address,
+            self._name,
+            self._storage,
+            self._resolver,
+            self._identity,
+            self._wallet,
+            self._ledger,
+            self._queries,
+            replies=self._replies,
+            interval_messages=self._interval_messages,
+            wallet_messaging_client=self._wallet_messaging_client,
+            protocols=self.protocols,
+            logger=self._logger,
+        )
+
+        # register with the dispatcher
+        self._dispatcher.register(self.address, self)
+
+        if not self._use_mailbox:
+            self._server = ASGIServer(
+                self._port, self._loop, self._queries, logger=self._logger
+            )
+
+    def _initialize_wallet_and_identity(self, seed, name, wallet_key_derivation_index):
         if seed is None:
             if name is None:
                 self._wallet = LocalWallet.generate()
@@ -102,121 +184,6 @@
                 ),
                 prefix=LEDGER_PREFIX,
             )
-        self._ledger = get_ledger()
-        self._reg_contract = get_reg_contract()
-        if name is None:
-            self._name = self.address[0:16]
-=======
-        self._initialize_wallet_and_identity(seed, name)
->>>>>>> efa21135
-        self._logger = get_logger(self.name)
-
-        # configure endpoints and mailbox
-        self._endpoints = parse_endpoint_config(endpoint)
-        self._use_mailbox = mailbox is not None
-        if self._use_mailbox:
-            self._mailbox = parse_mailbox_config(mailbox)
-            self._mailbox_client = MailboxClient(self, self._logger)
-            # if mailbox is provided, override endpoints with mailbox endpoint
-            self._endpoints = [
-                {
-                    "url": f"{self.mailbox['http_prefix']}://{self.mailbox['base_url']}/v1/submit",
-                    "weight": 1,
-                }
-            ]
-        else:
-            self._mailbox = None
-            self._mailbox_client = None
-
-<<<<<<< HEAD
-        if enable_wallet_messaging:
-            wallet_chain_id = self._ledger.network_config.chain_id
-            if (
-                isinstance(enable_wallet_messaging, dict)
-                and "chain_id" in enable_wallet_messaging
-            ):
-                wallet_chain_id = enable_wallet_messaging["chain_id"]
-
-            from uagents.wallet_messaging import WalletMessagingClient
-
-            self._wallet_messaging_client = WalletMessagingClient(
-                self._identity,
-                self._wallet,
-                wallet_chain_id,
-                self._logger,
-            )
-        else:
-            self._wallet_messaging_client = None
-
-=======
-        self._ledger = get_ledger()
-        self._almanac_contract = get_almanac_contract()
-        self._service_contract = get_service_contract()
->>>>>>> efa21135
-        self._storage = KeyValueStore(self.address[0:16])
-        self._interval_handlers: List[Tuple[IntervalCallback, float]] = []
-        self._interval_messages: Set[str] = set()
-        self._signed_message_handlers: Dict[str, MessageCallback] = {}
-        self._unsigned_message_handlers: Dict[str, MessageCallback] = {}
-        self._models: Dict[str, Type[Model]] = {}
-        self._replies: Dict[str, Set[Type[Model]]] = {}
-        self._queries: Dict[str, asyncio.Future] = {}
-        self._dispatcher = dispatcher
-        self._message_queue = asyncio.Queue()
-        self._on_startup = []
-        self._on_shutdown = []
-        self._version = version or "0.1.0"
-
-        # initialize the internal agent protocol
-        self._protocol = Protocol(name=self._name, version=self._version)
-
-        # keep track of supported protocols
-        self.protocols: Dict[str, Protocol] = {}
-
-        self._ctx = Context(
-            self._identity.address,
-            self._name,
-            self._storage,
-            self._resolver,
-            self._identity,
-            self._wallet,
-            self._ledger,
-            self._queries,
-            replies=self._replies,
-            interval_messages=self._interval_messages,
-<<<<<<< HEAD
-            wallet_messaging_client=self._wallet_messaging_client,
-=======
-            protocols=self.protocols,
->>>>>>> efa21135
-            logger=self._logger,
-        )
-
-        # register with the dispatcher
-        self._dispatcher.register(self.address, self)
-
-        if not self._use_mailbox:
-            self._server = ASGIServer(
-                self._port, self._loop, self._queries, logger=self._logger
-            )
-
-    def _initialize_wallet_and_identity(self, seed, name):
-        if seed is None:
-            if name is None:
-                self._wallet = LocalWallet.generate()
-                self._identity = Identity.generate()
-            else:
-                identity_key, wallet_key = get_or_create_private_keys(name)
-                self._wallet = LocalWallet(PrivateKey(wallet_key))
-                self._identity = Identity.from_string(identity_key)
-        else:
-            self._identity = Identity.from_seed(seed, 0)
-            self._wallet = LocalWallet(
-                PrivateKey(derive_key_from_seed(seed, LEDGER_PREFIX, 0)),
-                prefix=LEDGER_PREFIX,
-            )
-        if name is None:
-            self._name = self.address[0:16]
 
     @property
     def name(self) -> str:
@@ -255,12 +222,8 @@
     def sign_registration(self) -> str:
         assert self._almanac_contract.address is not None
         return self._identity.sign_registration(
-<<<<<<< HEAD
-            str(self._reg_contract.address), self._get_registration_sequence()
-=======
             str(self._almanac_contract.address),
             self._almanac_contract.get_sequence(self.address),
->>>>>>> efa21135
         )
 
     def update_endpoints(self, endpoints: List[Dict[str, Any]]):
@@ -284,29 +247,6 @@
 
         signature = self.sign_registration()
 
-<<<<<<< HEAD
-        msg = {
-            "register": {
-                "record": {
-                    "service": {
-                        "protocols": list(
-                            map(lambda x: x.digest, self.protocols.values())
-                        ),
-                        "endpoints": self._endpoints,
-                    }
-                },
-                "signature": signature,
-                "sequence": self._get_registration_sequence(),
-                "agent_address": self.address,
-            }
-        }
-
-        self._logger.info("Registering on Almanac contract...")
-        transaction = self._reg_contract.execute(
-            msg,
-            ctx.wallet,
-            funds=f"{REGISTRATION_FEE}{REGISTRATION_DENOM}",
-=======
         self._logger.info("Registering on almanac contract...")
 
         transaction = Transaction()
@@ -326,7 +266,6 @@
 
         transaction = prepare_and_broadcast_basic_transaction(
             ctx.ledger, transaction, ctx.wallet
->>>>>>> efa21135
         )
         await wait_for_tx_to_complete(transaction.tx_hash)
         self._logger.info("Registering on almanac contract...complete")
@@ -347,16 +286,10 @@
             self.name, str(self.wallet.address()), self.address
         )
 
-<<<<<<< HEAD
-    def _get_registration_sequence(self) -> int:
-        query_msg = {"query_sequence": {"agent_address": self.address}}
-        sequence = self._reg_contract.query(query_msg)["sequence"]
-=======
         if transaction is None:
             self._logger.error(
                 f"Please select another name, {self.name} is owned by another address"
             )
->>>>>>> efa21135
 
             return
         transaction = prepare_and_broadcast_basic_transaction(
