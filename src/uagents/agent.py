import asyncio
import functools
from typing import Dict, List, Optional, Set, Union, Type, Tuple

from cosmpy.aerial.wallet import LocalWallet, PrivateKey
from cosmpy.crypto.address import Address

from uagents.asgi import ASGIServer
from uagents.context import (
    Context,
    EventCallback,
    IntervalCallback,
    MessageCallback,
    MsgDigest,
)
from uagents.crypto import Identity, derive_key_from_seed, is_user_address
from uagents.dispatch import Sink, dispatcher, JsonStr
from uagents.models import Model, ErrorMessage
from uagents.protocol import Protocol
from uagents.resolver import Resolver, AlmanacResolver
from uagents.storage import KeyValueStore, get_or_create_private_keys
from uagents.network import get_ledger, get_reg_contract, wait_for_tx_to_complete
from uagents.mailbox import MailboxClient
from uagents.config import (
    REGISTRATION_FEE,
    REGISTRATION_DENOM,
    LEDGER_PREFIX,
    BLOCK_INTERVAL,
    parse_endpoint_config,
    parse_mailbox_config,
    get_logger,
)


async def _run_interval(func: IntervalCallback, ctx: Context, period: float):
    while True:
        try:
            await func(ctx)
        except OSError:
            ctx.logger.exception("OS Error in interval handler")
        except RuntimeError:
            ctx.logger.exception("Runtime Error in interval handler")

        await asyncio.sleep(period)


async def _handle_error(ctx: Context, destination: str, msg: ErrorMessage):
    await ctx.send(destination, msg)


class Agent(Sink):
    def __init__(
        self,
        name: Optional[str] = None,
        port: Optional[int] = None,
        seed: Optional[str] = None,
        endpoint: Optional[Union[List[str], Dict[str, dict]]] = None,
        mailbox: Optional[Union[str, Dict[str, str]]] = None,
        resolve: Optional[Resolver] = None,
        version: Optional[str] = None,
    ):
        self._name = name
        self._port = port if port is not None else 8000
        self._background_tasks: Set[asyncio.Task] = set()
        self._resolver = resolve if resolve is not None else AlmanacResolver()
        self._loop = asyncio.get_event_loop_policy().get_event_loop()

        # initialize wallet and identity
        if seed is None:
            if name is None:
                self._wallet = LocalWallet.generate()
                self._identity = Identity.generate()
            else:
                identity_key, wallet_key = get_or_create_private_keys(name)
                self._wallet = LocalWallet(PrivateKey(wallet_key))
                self._identity = Identity.from_string(identity_key)
        else:
            self._identity = Identity.from_seed(seed, 0)
            self._wallet = LocalWallet(
                PrivateKey(derive_key_from_seed(seed, LEDGER_PREFIX, 0)),
                prefix=LEDGER_PREFIX,
            )
        if name is None:
            self._name = self.address[0:16]
        self._logger = get_logger(self.name)

        # configure endpoints and mailbox
        self._endpoints = parse_endpoint_config(endpoint)
        self._use_mailbox = mailbox is not None
        if self._use_mailbox:
            self._mailbox = parse_mailbox_config(mailbox)
            self._mailbox_client = MailboxClient(self, self._logger)
            # if mailbox is provided, override endpoints with mailbox endpoint
            self._endpoints = [
                {
                    "url": f"{self.mailbox['http_prefix']}://{self.mailbox['base_url']}/v1/submit",
                    "weight": 1,
                }
            ]

        self._ledger = get_ledger()
        self._reg_contract = get_reg_contract()
        self._storage = KeyValueStore(self.address[0:16])
        self._interval_handlers: List[Tuple[IntervalCallback, float]] = []
        self._interval_messages: Set[str] = set()
        self._signed_message_handlers: Dict[str, MessageCallback] = {}
        self._unsigned_message_handlers: Dict[str, MessageCallback] = {}
        self._models: Dict[str, Type[Model]] = {}
        self._replies: Dict[str, Set[Type[Model]]] = {}
        self._queries: Dict[str, asyncio.Future] = {}
        self._ctx = Context(
            self._identity.address,
            self._name,
            self._storage,
            self._resolver,
            self._identity,
            self._wallet,
            self._ledger,
            self._queries,
            replies=self._replies,
            interval_messages=self._interval_messages,
            logger=self._logger,
        )
        self._dispatcher = dispatcher
        self._message_queue = asyncio.Queue()
        self._on_startup = []
        self._on_shutdown = []
        self._version = version or "0.1.0"

        # initialize the internal agent protocol
        self._protocol = Protocol(name=self._name, version=self._version)

        # keep track of supported protocols
        self.protocols: Dict[str, Protocol] = {}

        # register with the dispatcher
        self._dispatcher.register(self.address, self)

        if not self._use_mailbox:
            self._server = ASGIServer(self._port, self._loop, self._queries)

    @property
    def name(self) -> str:
        return self._name

    @property
    def address(self) -> str:
        return self._identity.address

    @property
    def wallet(self) -> LocalWallet:
        return self._wallet

    @property
    def storage(self) -> KeyValueStore:
        return self._storage

    @property
    def mailbox(self) -> Dict[str, str]:
        return self._mailbox

    @mailbox.setter
    def mailbox(self, config: Union[str, Dict[str, str]]):
        self._mailbox = parse_mailbox_config(config)

    def sign(self, data: bytes) -> str:
        return self._identity.sign(data)

    def sign_digest(self, digest: bytes) -> str:
        return self._identity.sign_digest(digest)

    def sign_registration(self) -> str:
        assert self._reg_contract.address is not None
        return self._identity.sign_registration(
            str(self._reg_contract.address), self.get_registration_sequence()
        )

    def update_loop(self, loop):
        self._loop = loop

    def update_queries(self, queries):
        self._queries = queries

    async def _register(self, ctx: Context):
<<<<<<< HEAD

        agent_balance = ctx.ledger.query_bank_balance(Address(ctx.address))
=======
        agent_balance = ctx.ledger.query_bank_balance(ctx.wallet)
>>>>>>> bc3a2556

        if agent_balance < REGISTRATION_FEE:
            self._logger.warning(
                f"I do not have enough funds to register on Almanac contract\
                    \nFund using wallet address: {self.wallet.address()}"
            )
            return

        signature = self.sign_registration()

        msg = {
            "register": {
                "record": {
                    "service": {
                        "protocols": list(
                            map(lambda x: x.digest, self.protocols.values())
                        ),
                        "endpoints": self._endpoints,
                    }
                },
                "signature": signature,
                "sequence": self.get_registration_sequence(),
                "agent_address": self.address,
            }
        }

        self._logger.info("Registering on Almanac contract...")
        transaction = self._reg_contract.execute(
            msg,
            ctx.wallet,
            funds=f"{REGISTRATION_FEE}{REGISTRATION_DENOM}",
        )
        await wait_for_tx_to_complete(transaction.tx_hash)
        self._logger.info("Registering on Almanac contract...complete")

    def _schedule_registration(self):
        query_msg = {"query_records": {"agent_address": self.address}}
        response = self._reg_contract.query(query_msg)

        if not response["record"]:
            contract_state = self._reg_contract.query({"query_contract_state": {}})
            expiry = contract_state.get("state").get("expiry_height")
            return expiry * BLOCK_INTERVAL

        expiry = response.get("record")[0].get("expiry")
        height = response.get("height")

        return (expiry - height) * BLOCK_INTERVAL

    def get_registration_sequence(self) -> int:
        query_msg = {"query_sequence": {"agent_address": self.address}}
        sequence = self._reg_contract.query(query_msg)["sequence"]

        return sequence

    def on_interval(
        self,
        period: float,
        messages: Optional[Union[Type[Model], Set[Type[Model]]]] = None,
    ):
        return self._protocol.on_interval(period, messages)

    def on_query(
        self,
        model: Type[Model],
        replies: Optional[Union[Model, Set[Model]]] = None,
    ):
        return self._protocol.on_query(model, replies)

    def on_message(
        self,
        model: Type[Model],
        replies: Optional[Union[Type[Model], Set[Type[Model]]]] = None,
        allow_unverified: Optional[bool] = False,
    ):
        return self._protocol.on_message(model, replies, allow_unverified)

    def on_event(self, event_type: str):
        def decorator_on_event(func: EventCallback) -> EventCallback:
            @functools.wraps(func)
            def handler(*args, **kwargs):
                return func(*args, **kwargs)

            self._add_event_handler(event_type, func)

            return handler

        return decorator_on_event

    def _add_event_handler(
        self,
        event_type: str,
        func: EventCallback,
    ) -> None:
        if event_type == "startup":
            self._on_startup.append(func)
        elif event_type == "shutdown":
            self._on_shutdown.append(func)

    def include(self, protocol: Protocol):
        for func, period in protocol.intervals:
            self._interval_handlers.append((func, period))

        self._interval_messages.update(protocol.interval_messages)

        for schema_digest in protocol.models:
            if schema_digest in self._models:
                raise RuntimeError("Unable to register duplicate model")
            if schema_digest in self._signed_message_handlers:
                raise RuntimeError("Unable to register duplicate message handler")
            if schema_digest in protocol.signed_message_handlers:
                self._signed_message_handlers[
                    schema_digest
                ] = protocol.signed_message_handlers[schema_digest]
            elif schema_digest in protocol.unsigned_message_handlers:
                self._unsigned_message_handlers[
                    schema_digest
                ] = protocol.unsigned_message_handlers[schema_digest]
            else:
                raise RuntimeError("Unable to lookup up message handler in protocol")

            self._models[schema_digest] = protocol.models[schema_digest]

            if schema_digest in protocol.replies:
                self._replies[schema_digest] = protocol.replies[schema_digest]

        if protocol.digest is not None:
            self.protocols[protocol.canonical_name] = protocol.digest

    async def handle_message(self, sender, schema_digest: str, message: JsonStr):
        await self._message_queue.put((schema_digest, sender, message))

    async def _startup(self):
        for handler in self._on_startup:
            await handler(self._ctx)

    async def _shutdown(self):
        for handler in self._on_shutdown:
            await handler(self._ctx)

    def setup(self):
        # register the internal agent protocol
        self.include(self._protocol)
        self._loop.run_until_complete(self._startup())
        self.start_background_tasks()

    def start_background_tasks(self):
        # Start the interval tasks
        for func, period in self._interval_handlers:
            task = self._loop.create_task(_run_interval(func, self._ctx, period))
            self._background_tasks.add(task)
            task.add_done_callback(self._background_tasks.discard)

        # start the background message queue processor
        task = self._loop.create_task(self._process_message_queue())
        self._background_tasks.add(task)
        task.add_done_callback(self._background_tasks.discard)

        # start the contract registration update loop
        if self._endpoints is not None:
            self._loop.create_task(
                _run_interval(self._register, self._ctx, self._schedule_registration())
            )
        else:
            self._logger.warning(
                "I have no endpoint and won't be able to receive external messages"
            )

    def run(self):
        self.setup()
        try:
            if self._use_mailbox:
                self._loop.create_task(self._mailbox_client.process_deletion_queue())
                self._loop.run_until_complete(self._mailbox_client.run())
            else:
                self._loop.run_until_complete(self._server.serve())
        finally:
            self._loop.run_until_complete(self._shutdown())

    async def _process_message_queue(self):
        while True:
            # get an element from the queue
            schema_digest, sender, message = await self._message_queue.get()

            # lookup the model definition
            model_class: Model = self._models.get(schema_digest)
            if model_class is None:
                continue

            # parse the received message
            recovered = model_class.parse_raw(message)

            context = Context(
                self._identity.address,
                self._name,
                self._storage,
                self._resolver,
                self._identity,
                self._wallet,
                self._ledger,
                self._queries,
                replies=self._replies,
                interval_messages=self._interval_messages,
                message_received=MsgDigest(
                    message=message, schema_digest=schema_digest
                ),
                logger=self._logger,
            )

            # attempt to find the handler
            handler: MessageCallback = self._unsigned_message_handlers.get(
                schema_digest
            )
            if handler is None:
                if not is_user_address(sender):
                    handler = self._signed_message_handlers.get(schema_digest)
                elif schema_digest in self._signed_message_handlers:
                    await _handle_error(
                        context,
                        sender,
                        ErrorMessage(
                            error="Message must be sent from verified agent address"
                        ),
                    )
                    continue

            if handler is not None:
                await handler(context, sender, recovered)


class Bureau:
    def __init__(self, port: Optional[int] = None):
        self._loop = asyncio.get_event_loop_policy().get_event_loop()
        self._agents = []
        self._port = port or 8000
        self._queries: Dict[str, asyncio.Future] = {}
        self._server = ASGIServer(self._port, self._loop, self._queries)

    def add(self, agent: Agent):
        agent.update_loop(self._loop)
        agent.update_queries(self._queries)
        self._agents.append(agent)

    def run(self):
        for agent in self._agents:
            agent.setup()
        self._loop.run_until_complete(self._server.serve())<|MERGE_RESOLUTION|>--- conflicted
+++ resolved
@@ -182,12 +182,7 @@
         self._queries = queries
 
     async def _register(self, ctx: Context):
-<<<<<<< HEAD
-
         agent_balance = ctx.ledger.query_bank_balance(Address(ctx.address))
-=======
-        agent_balance = ctx.ledger.query_bank_balance(ctx.wallet)
->>>>>>> bc3a2556
 
         if agent_balance < REGISTRATION_FEE:
             self._logger.warning(
