import asyncio
import functools
import hashlib
from typing import Any, Awaitable, Callable, Dict, List, Optional, Tuple

from pydantic import BaseModel

from nexus.crypto import Identity
from nexus.dispatch import Dispatcher, Sink
from nexus.storage import KeyValueStore


class Envelope(BaseModel):
    version: int
    headers: Dict[str, str]
    payload: bytes
    signature: Optional[str]


dispatcher = Dispatcher()


class Model(BaseModel):
    pass


class Context:
    def __init__(self, address: str, name: Optional[str], storage: KeyValueStore):
        self.storage = storage
        self._name = name
        self._address = str(address)

    @property
    def name(self) -> str:
        if self._name is not None:
            return self._name
        return self._address[:10]

    @property
    def address(self) -> str:
        return self._address

    async def send(self, destination: str, message: Model):
        await dispatcher.dispatch(self.address, destination, message)


IntervalCallback = Callable[[Context], Awaitable[None]]
MessageCallback = Callable[[Context, str, Any], Awaitable[None]]


async def _run_interval(func: IntervalCallback, ctx: Context, period: float):
    while True:
        await func(ctx)
        await asyncio.sleep(period)


def _build_model_digest(model):
    return (
        hashlib.sha256(model.schema_json(indent=None, sort_keys=True).encode("utf8"))
        .digest()
        .hex()
    )


class Protocol:
    def __init__(self):
        self._intervals = []
        self._message_handlers = {}
        self._models = {}

    @property
    def intervals(self):
        return self._intervals

    @property
    def models(self):
        return self._models

    @property
    def message_handlers(self):
        return self._message_handlers

    def on_interval(self, period: float):
        def decorator_on_interval(func: IntervalCallback):
            @functools.wraps(func)
            def handler(*args, **kwargs):
                return func(*args, **kwargs)

            # store the interval handler for later
            self._intervals.append((func, period))

            return handler

        return decorator_on_interval

    def on_message(self, model):
        def decorator_on_message(func: MessageCallback):
            @functools.wraps(func)
            def handler(*args, **kwargs):
                return func(*args, **kwargs)

            schema_digest = _build_model_digest(model)

            # update the model database
            self._models[schema_digest] = model
            self._message_handlers[schema_digest] = func

            return handler

        return decorator_on_message


class Agent(Sink):
    def __init__(self, name: Optional[str] = None, seed: Optional[str] = None):
        self._name = name
        self._intervals: List[Tuple[float, Any]] = []
        self._background_tasks = set()
        self._loop = asyncio.get_event_loop()
<<<<<<< HEAD
        self._identity = (
            Identity.generate() if seed is None else Identity.from_seed(seed)
        )
        self._storage = KeyValueStore()
=======
        self._identity = Identity()
        self._storage = KeyValueStore(self.address[0:16])
>>>>>>> be39e007
        self._ctx = Context(self._identity.address, self._name, self._storage)
        self._models = {}
        self._message_handlers = {}
        self._dispatcher = dispatcher
        self._message_queue = asyncio.Queue()

        # register with the dispatcher
        self._dispatcher.register(self.address, self)

        # start the background message queue processor
        task = self._loop.create_task(self._process_message_queue())
        self._background_tasks.add(task)
        task.add_done_callback(self._background_tasks.discard)

    @property
    def name(self) -> str:
        if self._name is not None:
            return self._name
        return self.address[:10]

    @property
    def address(self) -> str:
        return self._identity.address

    def sign_digest(self, digest: bytes) -> str:
        return self._identity.sign_digest(digest)

    def update_loop(self, loop):
        self._loop = loop

    def on_interval(self, period: float):
        def decorator_on_interval(func: IntervalCallback):
            @functools.wraps(func)
            def handler(*args, **kwargs):
                return func(*args, **kwargs)

            # register the interval with the agent
            task = self._loop.create_task(_run_interval(func, self._ctx, period))
            self._background_tasks.add(task)
            task.add_done_callback(self._background_tasks.discard)

            return handler

        return decorator_on_interval

    def on_message(self, model):
        def decorator_on_message(func: MessageCallback):
            @functools.wraps(func)
            def handler(*args, **kwargs):
                return func(*args, **kwargs)

            schema_digest = _build_model_digest(model)

            # update the model database
            self._models[schema_digest] = model
            self._message_handlers[schema_digest] = func

            return handler

        return decorator_on_message

    def include(self, protocol: Protocol):
        for func, period in protocol.intervals:
            task = self._loop.create_task(_run_interval(func, self._ctx, period))
            self._background_tasks.add(task)
            task.add_done_callback(self._background_tasks.discard)

        for schema_digest in protocol.models:
            if schema_digest in self._models:
                raise RuntimeError("Unable to register duplicate model")
            if schema_digest in self._message_handlers:
                raise RuntimeError("Unable to register duplicate message handler")
            if schema_digest not in protocol.message_handlers:
                raise RuntimeError("Unable to lookup up message handler in protocol")

            # include the message handlers from the protocol
            self._models[schema_digest] = protocol.models[schema_digest]
            self._message_handlers[schema_digest] = protocol.message_handlers[
                schema_digest
            ]

    async def handle_message(self, sender, message):
        schema_digest = _build_model_digest(message)
        await self._message_queue.put((schema_digest, sender, message))

    def run(self):
        self._loop.run_forever()

    async def _process_message_queue(self):
        while True:
            # get an element from the queue
            schema_digest, sender, message = await self._message_queue.get()

            # attempt to find the handler
            handler: MessageCallback = self._message_handlers.get(schema_digest)
            if handler is not None:
                await handler(self._ctx, sender, message)


class Bureau:
    def __init__(self):
        self._loop = asyncio.get_event_loop()
        self._agents = []

    def add(self, agent: Agent):
        agent.update_loop(self._loop)
        self._agents.append(agent)

    def run(self):
        self._loop.run_forever()<|MERGE_RESOLUTION|>--- conflicted
+++ resolved
@@ -116,15 +116,11 @@
         self._intervals: List[Tuple[float, Any]] = []
         self._background_tasks = set()
         self._loop = asyncio.get_event_loop()
-<<<<<<< HEAD
         self._identity = (
             Identity.generate() if seed is None else Identity.from_seed(seed)
         )
-        self._storage = KeyValueStore()
-=======
         self._identity = Identity()
         self._storage = KeyValueStore(self.address[0:16])
->>>>>>> be39e007
         self._ctx = Context(self._identity.address, self._name, self._storage)
         self._models = {}
         self._message_handlers = {}
