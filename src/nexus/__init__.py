--- conflicted
+++ resolved
@@ -14,11 +14,8 @@
 
 from nexus.crypto import Identity
 from nexus.dispatch import Dispatcher, Sink
-<<<<<<< HEAD
+from nexus.storage import KeyValueStore
 from nexus.resolver import Resolver, AlmanacResolver
-=======
-from nexus.storage import KeyValueStore
->>>>>>> 8675ad86
 
 
 class Envelope(BaseModel):
@@ -204,29 +201,19 @@
 
 
 class Agent(Sink):
-<<<<<<< HEAD
     def __init__(self, name: Optional[str] = None, port: Optional[int] = None, seed: Optional[str] = None,
                  resolve: Optional[Resolver] = None):
-=======
-    def __init__(self, name: Optional[str] = None, seed: Optional[str] = None):
->>>>>>> 8675ad86
         self._name = name
         self._intervals: List[Tuple[float, Any]] = []
         self._port = port if port is not None else 8000
         self._background_tasks = set()
         self._resolver = resolve if resolve is not None else AlmanacResolver()
         self._loop = asyncio.get_event_loop()
-<<<<<<< HEAD
-        self._identity = Identity.generate() if seed is None else Identity.from_seed(seed)
-        self._storage = KeyValueStore()
-        self._ctx = Context(self._identity.address, self._name, self._storage, self._resolver, self._identity)
-=======
-        self._identity = (
+        self._identity = Identity()
             Identity.generate() if seed is None else Identity.from_seed(seed)
         )
         self._storage = KeyValueStore(self.address[0:16])
-        self._ctx = Context(self._identity.address, self._name, self._storage)
->>>>>>> 8675ad86
+        self._ctx = Context(self._identity.address, self._name, self._storage, self._resolver, self._identity)
         self._models = {}
         self._message_handlers = {}
         self._dispatcher = dispatcher
