--- conflicted
+++ resolved
@@ -1,285 +1,4 @@
-<<<<<<< HEAD
-import asyncio
-import functools
-import hashlib
-from typing import Any, Awaitable, Callable, Dict, List, Optional, Tuple
-
-from apispec import APISpec
-from pydantic import BaseModel
-
-from nexus.crypto import Identity
-from nexus.dispatch import Dispatcher, Sink
-from nexus.storage import KeyValueStore
-
-
-OPENAPI_VERSION = "3.0.2"
-
-
-class Envelope(BaseModel):
-    version: int
-    headers: Dict[str, str]
-    payload: bytes
-    signature: Optional[str]
-
-
-dispatcher = Dispatcher()
-
-
-class Model(BaseModel):
-    pass
-
-
-class Context:
-    def __init__(self, address: str, name: Optional[str], storage: KeyValueStore):
-        self.storage = storage
-        self._name = name
-        self._address = str(address)
-
-    @property
-    def name(self) -> str:
-        if self._name is not None:
-            return self._name
-        return self._address[:10]
-
-    @property
-    def address(self) -> str:
-        return self._address
-
-    async def send(self, destination: str, message: Model):
-        await dispatcher.dispatch(self.address, destination, message)
-
-
-IntervalCallback = Callable[[Context], Awaitable[None]]
-MessageCallback = Callable[[Context, str, Any], Awaitable[None]]
-
-
-async def _run_interval(func: IntervalCallback, ctx: Context, period: float):
-    while True:
-        await func(ctx)
-        await asyncio.sleep(period)
-
-
-def _build_model_digest(model):
-    return (
-        hashlib.sha256(model.schema_json(indent=None, sort_keys=True).encode("utf8"))
-        .digest()
-        .hex()
-    )
-
-
-class Protocol:
-    def __init__(self, name: Optional[str]=None, version: Optional[str]=None):
-        self._intervals = []
-        self._message_handlers = {}
-        self._models = {}
-        self._name = name or "my_protocol"
-        self._version = version or "0.0.1"
-
-        self.spec = APISpec(
-            title=self._name,
-            version=self._version,
-            openapi_version=OPENAPI_VERSION,
-        )
-
-    @property
-    def intervals(self):
-        return self._intervals
-
-    @property
-    def models(self):
-        return self._models
-
-    @property
-    def message_handlers(self):
-        return self._message_handlers
-
-    def on_interval(self, period: float):
-        def decorator_on_interval(func: IntervalCallback):
-            @functools.wraps(func)
-            def handler(*args, **kwargs):
-                return func(*args, **kwargs)
-
-            # store the interval handler for later
-            self._intervals.append((func, period))
-
-            return handler
-
-        return decorator_on_interval
-
-    def on_message(self, model: Model, replies: List[Model]=[Any]):
-        def decorator_on_message(func: MessageCallback):
-            @functools.wraps(func)
-            def handler(*args, **kwargs):
-                return func(*args, **kwargs)
-
-            self._add_message_handler(model, func, replies)
-
-            return handler
-
-        return decorator_on_message
-
-    def _add_message_handler(self, model, func, replies):
-        schema_digest = _build_model_digest(model)
-
-        # update the model database
-        self._models[schema_digest] = model
-        self._message_handlers[schema_digest] = func
-
-        self.spec.path(
-            path=model.__name__,
-            operations=dict(post=dict(
-                    replies=[reply.__name__ for reply in replies]
-                )
-            )
-        )
-
-
-class Agent(Sink):
-    def __init__(
-        self,
-        name: Optional[str] = None,
-        seed: Optional[str] = None,
-        version: Optional[str] = None,
-    ):
-        self._name = name
-        self._intervals: List[Tuple[float, Any]] = []
-        self._background_tasks = set()
-        self._loop = asyncio.get_event_loop()
-        self._identity = (
-            Identity.generate() if seed is None else Identity.from_seed(seed)
-        )
-        self._storage = KeyValueStore(self.address[0:16])
-        self._ctx = Context(self._identity.address, self._name, self._storage)
-        self._models = {}
-        self._message_handlers = {}
-        self._dispatcher = dispatcher
-        self._message_queue = asyncio.Queue()
-        self._version = version or "0.0.1"
-
-        self.spec = APISpec(
-            title=name,
-            version=self._version,
-            openapi_version=OPENAPI_VERSION,
-        )
-
-        # register with the dispatcher
-        self._dispatcher.register(self.address, self)
-
-        # start the background message queue processor
-        task = self._loop.create_task(self._process_message_queue())
-        self._background_tasks.add(task)
-        task.add_done_callback(self._background_tasks.discard)
-
-    @property
-    def name(self) -> str:
-        if self._name is not None:
-            return self._name
-        return self.address[:10]
-
-    @property
-    def address(self) -> str:
-        return self._identity.address
-
-    def sign_digest(self, digest: bytes) -> str:
-        return self._identity.sign_digest(digest)
-
-    def update_loop(self, loop):
-        self._loop = loop
-
-    def on_interval(self, period: float):
-        def decorator_on_interval(func: IntervalCallback):
-            @functools.wraps(func)
-            def handler(*args, **kwargs):
-                return func(*args, **kwargs)
-
-            # register the interval with the agent
-            task = self._loop.create_task(_run_interval(func, self._ctx, period))
-            self._background_tasks.add(task)
-            task.add_done_callback(self._background_tasks.discard)
-
-            return handler
-
-        return decorator_on_interval
-
-    def on_message(self, model: Model, replies: List[Model]=[Any]):
-        def decorator_on_message(func: MessageCallback):
-            @functools.wraps(func)
-            def handler(*args, **kwargs):
-                return func(*args, **kwargs)
-
-            self._add_message_handler(model, func, replies)
-
-            return handler
-
-        return decorator_on_message
-
-    def _add_message_handler(self, model, func, replies):
-        schema_digest = _build_model_digest(model)
-
-        # update the model database
-        self._models[schema_digest] = model
-        self._message_handlers[schema_digest] = func
-
-        self.spec.path(
-            path=model.__name__,
-            operations=dict(post=dict(
-                    replies=[reply.__name__ for reply in replies]
-                )
-            )
-        )
-
-    def include(self, protocol: Protocol):
-        for func, period in protocol.intervals:
-            task = self._loop.create_task(_run_interval(func, self._ctx, period))
-            self._background_tasks.add(task)
-            task.add_done_callback(self._background_tasks.discard)
-
-        for schema_digest in protocol.models:
-            if schema_digest in self._models:
-                raise RuntimeError("Unable to register duplicate model")
-            if schema_digest in self._message_handlers:
-                raise RuntimeError("Unable to register duplicate message handler")
-            if schema_digest not in protocol.message_handlers:
-                raise RuntimeError("Unable to lookup up message handler in protocol")
-
-            # include the message handlers from the protocol
-            self._models[schema_digest] = protocol.models[schema_digest]
-            self._message_handlers[schema_digest] = protocol.message_handlers[
-                schema_digest
-            ]
-
-    async def handle_message(self, sender, message):
-        schema_digest = _build_model_digest(message)
-        await self._message_queue.put((schema_digest, sender, message))
-
-    def run(self):
-        self._loop.run_forever()
-
-    async def _process_message_queue(self):
-        while True:
-            # get an element from the queue
-            schema_digest, sender, message = await self._message_queue.get()
-
-            # attempt to find the handler
-            handler: MessageCallback = self._message_handlers.get(schema_digest)
-            if handler is not None:
-                await handler(self._ctx, sender, message)
-
-
-class Bureau:
-    def __init__(self):
-        self._loop = asyncio.get_event_loop()
-        self._agents = []
-
-    def add(self, agent: Agent):
-        agent.update_loop(self._loop)
-        self._agents.append(agent)
-
-    def run(self):
-        self._loop.run_forever()
-=======
 from .context import Context
 from .protocol import Protocol
 from .models import Model
-from .agent import Agent, Bureau
->>>>>>> 706d6c7a
+from .agent import Agent, Bureau