--- conflicted
+++ resolved
@@ -25,20 +25,6 @@
         self._address = _encode_bech32("agent", pub_key_bytes)
 
     @staticmethod
-<<<<<<< HEAD
-    def from_seed(seed: str) -> 'Identity':
-        h = hashlib.sha256()
-        h.update(seed.encode())
-        pk = h.digest()
-
-        sk = ecdsa.SigningKey.from_string(pk, curve=ecdsa.SECP256k1)
-        return Identity(sk)
-
-    @staticmethod
-    def generate() -> 'Identity':
-        sk = ecdsa.SigningKey.generate(curve=ecdsa.SECP256k1)
-        return Identity(sk)
-=======
     def from_seed(seed: str) -> "Identity":
         hasher = hashlib.sha256()
         hasher.update(seed.encode())
@@ -50,7 +36,6 @@
     def generate() -> "Identity":
         signing_key = ecdsa.SigningKey.generate(curve=ecdsa.SECP256k1)
         return Identity(signing_key)
->>>>>>> 8675ad86
 
     @property
     def address(self) -> str:
@@ -60,24 +45,6 @@
         return _encode_bech32("sig", self._sk.sign_digest(digest))
 
     @staticmethod
-<<<<<<< HEAD
-    def verify_digest(pk: str, digest: bytes, sig: str) -> bool:
-        pk_prefix, pk_data = _decode_bech32(pk)
-
-        if pk_prefix != 'agent':
-            raise ValueError('Unable to decode agent address')
-
-        sig_prefix, sig_data = _decode_bech32(sig)
-
-        if sig_prefix != 'sig':
-            raise ValueError('Unable to decode signature')
-
-        # build the verifying key
-        vk = ecdsa.VerifyingKey.from_string(pk_data, curve=ecdsa.SECP256k1)
-
-        try:
-            result = vk.verify_digest(sig_data, digest)
-=======
     def verify_digest(address: str, digest: bytes, signature: str) -> bool:
 
         pk_prefix, pk_data = _decode_bech32(address)
@@ -94,7 +61,6 @@
 
         try:
             result = verifying_key.verify_digest(sig_data, digest)
->>>>>>> 8675ad86
         except ecdsa.keys.BadSignatureError:
             return False
 
