--- conflicted
+++ resolved
@@ -55,6 +55,8 @@
         )
         self._endpoint = endpoint if endpoint is not None else "123"
         self._wallet = get_wallet(Identity.get_key(self.address))
+        self._ledger = get_ledger("fetchai-testnet")
+        self._reg_contract = get_reg_contract(self._ledger)
         self._storage = KeyValueStore(self.address[0:16])
         self._ctx = Context(
             self._identity.address,
@@ -109,9 +111,6 @@
             print(f"Agent {self._name} registration is up to date")
             return
 
-        ledger = get_ledger("fetchai-testnet")
-        contract = get_reg_contract(ledger)
-
         msg = {
             "register": {
                 "record": {
@@ -123,13 +122,9 @@
             }
         }
 
-<<<<<<< HEAD
         await self._reg_contract.execute(
             msg, self._wallet, funds=REGISTRATION_FEE
         ).wait_to_complete()
-=======
-        contract.execute(msg, self._wallet, funds=REGISTRATION_FEE).wait_to_complete()
->>>>>>> 5db14b49
         print(f"Registration complete for Agent {self._name}")
 
     def registration_status(self) -> bool:
