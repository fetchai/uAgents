--- conflicted
+++ resolved
@@ -131,12 +131,6 @@
             }
         }
 
-<<<<<<< HEAD
-        await self._loop.run_in_executor(self._reg_contract.execute(
-            msg, self._wallet, funds=REGISTRATION_FEE
-        ).wait_to_complete())
-        print(f"Registration complete for Agent {self._name}")
-=======
         logging.info(f"Registering Agent {self._name}...")
         transaction = await self._loop.run_in_executor(
             None,
@@ -149,7 +143,6 @@
         )
         await self._loop.run_in_executor(None, transaction.wait_to_complete)
         logging.info(f"Registering Agent {self._name}...complete")
->>>>>>> 2e555ae7
 
     def registration_status(self) -> bool:
 
@@ -269,11 +262,8 @@
                 self._storage,
                 self._resolver,
                 self._identity,
-<<<<<<< HEAD
-=======
                 self._wallet,
                 self._ledger,
->>>>>>> 2e555ae7
                 self._replies,
                 MsgDigest(message=message, schema_digest=schema_digest),
             )
