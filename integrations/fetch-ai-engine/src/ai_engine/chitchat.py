"""Specific dialogue class for the AI enabled chit-chat dialogue."""

from typing import Type, Optional

from uagents import Model
<<<<<<< HEAD
from uagents.experimental.dialogues import Dialogue, Node, Edge
from uagents.storage import StorageAPI


# Node definition for the dialogue states
=======
from uagents.storage import StorageAPI
from uagents.experimental.dialogues import Dialogue, Node

from ai_engine.dialogue import create_edge


# Node definition for the dialogue states
# Node definition for the dialogue states
default_state = Node(
    name="Default State",
    description=(
        "This is the default state of the dialogue. Every session starts in "
        "this state and is automatically updated once the dialogue starts."
    ),
    initial=True,
)
>>>>>>> 3815800d
init_state = Node(
    name="Initiated",
    description=(
        "This is the initial state of the dialogue that is only available at "
        "the receiving agent."
    ),
)
<<<<<<< HEAD

=======
>>>>>>> 3815800d
chatting_state = Node(
    name="Chit Chatting",
    description="This is the state in which messages are exchanged.",
)
end_state = Node(
    name="Concluded",
    description="This is the state after the dialogue has been concluded.",
)

<<<<<<< HEAD

start_dialogue = Edge(
=======
# Edge definition for the dialogue transitions
init_session = create_edge(
    name="Initiate session",
    description="Every dialogue starts with this transition.",
    target="user",
    observable=True,
    parent=default_state,
    child=init_state,
)
reject_session = create_edge(
    name="Reject dialogue",
    description=("This is the transition for when the dialogue is rejected"),
    target="user",
    observable=True,
    parent=init_state,
    child=end_state,
)
start_dialogue = create_edge(
>>>>>>> 3815800d
    name="Start dialogue",
    description=(
        "A message that initiates a ChitChat conversation and provides "
        "any information needed to set the context and let the receiver "
        "decide whether to accept or directly end this conversation."
    ),
    parent=init_state,
    child=chatting_state,
    metadata={
        "target": "user",
        "observable": True,
    },
)
cont_dialogue = Edge(
    name="Continue dialogue",
    description=(
        "This is the transition from one dialogue message to the next, "
        "i.e. for when the dialogue continues."
    ),
    parent=chatting_state,
    child=chatting_state,
    metadata={
        "target": "user",
        "observable": True,
    },
)
end_session = Edge(
    name="End dialogue",
    description=(
        "A final message that can be sent at any time by either party "
        "to finish this dialogue."
    ),
    parent=chatting_state,
    child=end_state,
    metadata={
        "target": "user",
        "observable": True,
    },
)


class ChitChatDialogue(Dialogue):
    """
    This is the specific definition of the rules for the chit-chat dialogue
    The rules will be predefined and the actual messages will be passed into it
    """

    def __init__(
        self,
<<<<<<< HEAD
        version: Optional[str] = None,
        storage: Optional[StorageAPI] = None,
=======
        version: str,
        storage: Optional[StorageAPI] = None,
        cleanup_interval: int = 0,
>>>>>>> 3815800d
    ) -> None:
        super().__init__(
            name="ChitChatDialogue",
            version=version,
<<<<<<< HEAD
            storage=storage,
=======
>>>>>>> 3815800d
            nodes=[
                default_state,
                init_state,
                chatting_state,
                end_state,
            ],
            edges=[
                start_dialogue,
                cont_dialogue,
                end_session,
            ],
            storage=storage,
            cleanup_interval=cleanup_interval,
        )

    def on_start_dialogue(self, model: Type[Model]):
        """
        This handler is triggered when an accept message is returned on
        the initial message.
        Include logic to complete any handshake on the sender side and
        prepare the actual message exchange.
        """
        return super()._on_state_transition(start_dialogue.name, model)

    def on_continue_dialogue(self, model: Type[Model]):
        """
        This handler is triggered for every incoming "chitchat" message
        once the session has been accepted.
        Any additional stateful information within a dialogue needs to be
        persisted explicitly to access it at a later point in the dialogue.
        """
        return super()._on_state_transition(cont_dialogue.name, model)

    def on_end_session(self, model: Type[Model]):
        """
        This handler is triggered once the other party has ended the dialogue.
        Any final conclusion or cleanup goes here.
        """
        return super()._on_state_transition(end_session.name, model)<|MERGE_RESOLUTION|>--- conflicted
+++ resolved
@@ -3,41 +3,19 @@
 from typing import Type, Optional
 
 from uagents import Model
-<<<<<<< HEAD
 from uagents.experimental.dialogues import Dialogue, Node, Edge
 from uagents.storage import StorageAPI
 
 
 # Node definition for the dialogue states
-=======
-from uagents.storage import StorageAPI
-from uagents.experimental.dialogues import Dialogue, Node
-
-from ai_engine.dialogue import create_edge
-
-
-# Node definition for the dialogue states
-# Node definition for the dialogue states
-default_state = Node(
-    name="Default State",
-    description=(
-        "This is the default state of the dialogue. Every session starts in "
-        "this state and is automatically updated once the dialogue starts."
-    ),
-    initial=True,
-)
->>>>>>> 3815800d
 init_state = Node(
     name="Initiated",
     description=(
         "This is the initial state of the dialogue that is only available at "
         "the receiving agent."
     ),
+    initial=True,
 )
-<<<<<<< HEAD
-
-=======
->>>>>>> 3815800d
 chatting_state = Node(
     name="Chit Chatting",
     description="This is the state in which messages are exchanged.",
@@ -47,29 +25,8 @@
     description="This is the state after the dialogue has been concluded.",
 )
 
-<<<<<<< HEAD
 
 start_dialogue = Edge(
-=======
-# Edge definition for the dialogue transitions
-init_session = create_edge(
-    name="Initiate session",
-    description="Every dialogue starts with this transition.",
-    target="user",
-    observable=True,
-    parent=default_state,
-    child=init_state,
-)
-reject_session = create_edge(
-    name="Reject dialogue",
-    description=("This is the transition for when the dialogue is rejected"),
-    target="user",
-    observable=True,
-    parent=init_state,
-    child=end_state,
-)
-start_dialogue = create_edge(
->>>>>>> 3815800d
     name="Start dialogue",
     description=(
         "A message that initiates a ChitChat conversation and provides "
@@ -119,24 +76,14 @@
 
     def __init__(
         self,
-<<<<<<< HEAD
-        version: Optional[str] = None,
-        storage: Optional[StorageAPI] = None,
-=======
         version: str,
         storage: Optional[StorageAPI] = None,
         cleanup_interval: int = 0,
->>>>>>> 3815800d
     ) -> None:
         super().__init__(
             name="ChitChatDialogue",
             version=version,
-<<<<<<< HEAD
-            storage=storage,
-=======
->>>>>>> 3815800d
             nodes=[
-                default_state,
                 init_state,
                 chatting_state,
                 end_state,
