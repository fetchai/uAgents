--- conflicted
+++ resolved
@@ -1,10 +1,8 @@
 {
     "title": "Fetch AI Engine",
     "description": "This integration adds types required by AI-Engine to UAgents",
-    "categories":    ["AI Engine"],
+    "categories": [
+        "AI Engine"
+    ],
     "deltav": false
-<<<<<<< HEAD
-=======
-}
->>>>>>> 487c0a3e
 }