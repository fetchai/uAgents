{
    "title": "Mobility Integrations",
    "description": "This contains examples of mobility integrations using few agents: `ev_charger` , `car_service` ,`car_wash`, `restaurants`, `geocode` and `geoapi_car_parking`",
<<<<<<< HEAD
    "categories":   ["Mobility", "Geocoding"],
    "deltav": true
}
=======
    "categories":   ["Mobility", "Geocoding"]
>>>>>>> 46731f8e
}<|MERGE_RESOLUTION|>--- conflicted
+++ resolved
@@ -1,11 +1,6 @@
 {
     "title": "Mobility Integrations",
     "description": "This contains examples of mobility integrations using few agents: `ev_charger` , `car_service` ,`car_wash`, `restaurants`, `geocode` and `geoapi_car_parking`",
-<<<<<<< HEAD
     "categories":   ["Mobility", "Geocoding"],
     "deltav": true
-}
-=======
-    "categories":   ["Mobility", "Geocoding"]
->>>>>>> 46731f8e
 }