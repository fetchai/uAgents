--- conflicted
+++ resolved
@@ -1,10 +1,9 @@
 {
     "title": "Fetch Holiday",
     "description": "This integration provides the top destination places",
-    "categories":    ["Holiday Planner", "Travel"],
+    "categories": [
+        "Holiday Planner",
+        "Travel"
+    ],
     "deltav": false
-<<<<<<< HEAD
-=======
-}
->>>>>>> 487c0a3e
 }