{
    "title": "London Transport Journey Planner",
    "description": "This integration helps user to plan Journey using london transport",
    "categories":    ["London Transport", "Transport"],
    "deltav": false
<<<<<<< HEAD
=======
}
>>>>>>> 487c0a3e
}<|MERGE_RESOLUTION|>--- conflicted
+++ resolved
@@ -1,10 +1,9 @@
 {
     "title": "London Transport Journey Planner",
     "description": "This integration helps user to plan Journey using london transport",
-    "categories":    ["London Transport", "Transport"],
+    "categories": [
+        "London Transport",
+        "Transport"
+    ],
     "deltav": false
-<<<<<<< HEAD
-=======
-}
->>>>>>> 487c0a3e
 }