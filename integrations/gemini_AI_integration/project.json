--- conflicted
+++ resolved
@@ -1,10 +1,9 @@
 {
     "title": "Google Gemini Integration",
     "description": "This integration helps to have chat conversation with Google Gemini Generative AI",
-    "categories":    ["Generative AI", "Google Gemini"],
+    "categories": [
+        "Generative AI",
+        "Google Gemini"
+    ],
     "deltav": false
-<<<<<<< HEAD
-=======
-}
->>>>>>> 487c0a3e
 }